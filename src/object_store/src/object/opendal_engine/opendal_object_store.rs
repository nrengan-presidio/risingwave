// Copyright 2023 RisingWave Labs
//
// Licensed under the Apache License, Version 2.0 (the "License");
// you may not use this file except in compliance with the License.
// You may obtain a copy of the License at
//
//     http://www.apache.org/licenses/LICENSE-2.0
//
// Unless required by applicable law or agreed to in writing, software
// distributed under the License is distributed on an "AS IS" BASIS,
// WITHOUT WARRANTIES OR CONDITIONS OF ANY KIND, either express or implied.
// See the License for the specific language governing permissions and
// limitations under the License.

<<<<<<< HEAD
use std::ops::Range;
use std::pin::Pin;
use std::task::{ready, Context, Poll};

=======
>>>>>>> 68f1a678
use bytes::Bytes;
use fail::fail_point;
use futures::{stream, StreamExt};
use opendal::services::Memory;
<<<<<<< HEAD
use opendal::{Entry, Error, Lister, Metakey, Operator, Reader, Writer};
=======
use opendal::{Metakey, Operator, Writer};
>>>>>>> 68f1a678
use risingwave_common::range::RangeBoundsExt;

use crate::object::{
    BoxedStreamingUploader, ObjectDataStream, ObjectError, ObjectMetadata, ObjectMetadataIter,
    ObjectRangeBounds, ObjectResult, ObjectStore, StreamingUploader,
};

/// Opendal object storage.
#[derive(Clone)]
pub struct OpendalObjectStore {
    pub(crate) op: Operator,
    pub(crate) engine_type: EngineType,
}
#[derive(Clone)]
pub enum EngineType {
    Memory,
    Hdfs,
    Gcs,
    Oss,
    Webhdfs,
    Azblob,
    Fs,
}

impl OpendalObjectStore {
    /// create opendal memory engine, used for unit tests.
    pub fn new_memory_engine() -> ObjectResult<Self> {
        // Create memory backend builder.
        let builder = Memory::default();
        let op: Operator = Operator::new(builder)?.finish();
        Ok(Self {
            op,
            engine_type: EngineType::Memory,
        })
    }
}

#[async_trait::async_trait]
impl ObjectStore for OpendalObjectStore {
    fn get_object_prefix(&self, _obj_id: u64) -> String {
        String::default()
    }

    async fn upload(&self, path: &str, obj: Bytes) -> ObjectResult<()> {
        if obj.is_empty() {
            Err(ObjectError::internal("upload empty object"))
        } else {
            self.op.write(path, obj).await?;
            Ok(())
        }
    }

    async fn streaming_upload(&self, path: &str) -> ObjectResult<BoxedStreamingUploader> {
        Ok(Box::new(
            OpenDalStreamingUploader::new(self.op.clone(), path.to_string()).await?,
        ))
    }

    async fn read(&self, path: &str, range: impl ObjectRangeBounds) -> ObjectResult<Bytes> {
        let data = if range.is_full() {
            self.op.read(path).await?
        } else {
            self.op
                .read_with(path)
                .range(range.map(|v| *v as u64))
                .await?
        };

        if let Some(len) = range.len()
            && len != data.len()
        {
            return Err(ObjectError::internal(format!(
                "mismatched size: expected {}, found {} when reading {} at {:?}",
                len,
                data.len(),
                path,
                range,
            )));
        }

        Ok(Bytes::from(data))
    }

    /// Returns a stream reading the object specified in `path`. If given, the stream starts at the
    /// byte with index `start_pos` (0-based). As far as possible, the stream only loads the amount
    /// of data into memory that is read from the stream.
    async fn streaming_read(
        &self,
        path: &str,
        range: Range<usize>,
    ) -> ObjectResult<ObjectDataStream> {
        fail_point!("opendal_streaming_read_err", |_| Err(
            ObjectError::internal("opendal streaming read error")
        ));
<<<<<<< HEAD
        let range: Range<u64> = (range.start as u64)..(range.end as u64);
        let reader = self.op.range_reader(path, range).await?;
=======
        let reader = match start_pos {
            Some(start_position) => {
                self.op
                    .reader_with(path)
                    .range(start_position as u64..)
                    .await?
            }
            None => self.op.reader(path).await?,
        };
>>>>>>> 68f1a678

        Ok(Box::pin(OpenDalDataIter::new(reader)))
    }

    async fn metadata(&self, path: &str) -> ObjectResult<ObjectMetadata> {
        let opendal_metadata = self.op.stat(path).await?;
        let key = path.to_string();
        let last_modified = match opendal_metadata.last_modified() {
            Some(t) => t.timestamp() as f64,
            None => 0_f64,
        };

        let total_size = opendal_metadata.content_length() as usize;
        let metadata = ObjectMetadata {
            key,
            last_modified,
            total_size,
        };
        Ok(metadata)
    }

    async fn delete(&self, path: &str) -> ObjectResult<()> {
        self.op.delete(path).await?;
        Ok(())
    }

    /// Deletes the objects with the given paths permanently from the storage. If an object
    /// specified in the request is not found, it will be considered as successfully deleted.
    async fn delete_objects(&self, paths: &[String]) -> ObjectResult<()> {
        self.op.remove(paths.to_vec()).await?;
        Ok(())
    }

    async fn list(&self, prefix: &str) -> ObjectResult<ObjectMetadataIter> {
        let object_lister = self
            .op
            .lister_with(prefix)
            .delimiter("")
            .metakey(Metakey::ContentLength | Metakey::ContentType)
            .await?;

        let stream = stream::unfold(object_lister, |mut object_lister| async move {
            match object_lister.next().await {
                Some(Ok(object)) => {
                    let key = object.path().to_string();
                    let om = object.metadata();
                    let last_modified = match om.last_modified() {
                        Some(t) => t.timestamp() as f64,
                        None => 0_f64,
                    };
                    let total_size = om.content_length() as usize;
                    let metadata = ObjectMetadata {
                        key,
                        last_modified,
                        total_size,
                    };
                    Some((Ok(metadata), object_lister))
                }
                Some(Err(err)) => Some((Err(err.into()), object_lister)),
                None => None,
            }
        });

        Ok(stream.boxed())
    }

    fn store_media_type(&self) -> &'static str {
        match self.engine_type {
            EngineType::Memory => "Memory",
            EngineType::Hdfs => "Hdfs",
            EngineType::Gcs => "Gcs",
            EngineType::Oss => "Oss",
            EngineType::Webhdfs => "Webhdfs",
            EngineType::Azblob => "Azblob",
            EngineType::Fs => "Fs",
        }
    }
}

/// Store multiple parts in a map, and concatenate them on finish.
pub struct OpenDalStreamingUploader {
    writer: Writer,
}
impl OpenDalStreamingUploader {
    pub async fn new(op: Operator, path: String) -> ObjectResult<Self> {
        let writer = op.writer_with(&path).buffer(OPENDAL_BUFFER_SIZE).await?;
        Ok(Self { writer })
    }
}

const OPENDAL_BUFFER_SIZE: usize = 16 * 1024 * 1024;

#[async_trait::async_trait]
impl StreamingUploader for OpenDalStreamingUploader {
    async fn write_bytes(&mut self, data: Bytes) -> ObjectResult<()> {
        self.writer.write(data).await?;
        Ok(())
    }

    async fn finish(mut self: Box<Self>) -> ObjectResult<()> {
        match self.writer.close().await {
            Ok(_) => (),
            Err(err) => {
                self.writer.abort().await?;
                return Err(err.into());
            }
        };

        Ok(())
    }

    fn get_memory_usage(&self) -> u64 {
        OPENDAL_BUFFER_SIZE as u64
    }
}

pub struct OpenDalDataIter {
    inner: Reader,
}

impl OpenDalDataIter {
    pub fn new(inner: Reader) -> Self {
        Self { inner }
    }
}

impl Stream for OpenDalDataIter {
    type Item = ObjectResult<Bytes>;

    fn poll_next(mut self: Pin<&mut Self>, cx: &mut Context<'_>) -> Poll<Option<Self::Item>> {
        let ret = ready!(self.inner.poll_next_unpin(cx));
        match ret {
            Some(Ok(data)) => Poll::Ready(Some(Ok(data))),
            None => Poll::Ready(None),
            Some(Err(e)) => Poll::Ready(Some(Err(ObjectError::internal(format!(
                "OpenDalError: {:?}",
                e
            ))))),
        }
    }

    fn size_hint(&self) -> (usize, Option<usize>) {
        self.inner.size_hint()
    }
}

#[cfg(test)]
mod tests {
    use bytes::Bytes;

    use super::*;

    async fn list_all(prefix: &str, store: &OpendalObjectStore) -> Vec<ObjectMetadata> {
        let mut iter = store.list(prefix).await.unwrap();
        let mut result = vec![];
        while let Some(r) = iter.next().await {
            result.push(r.unwrap());
        }
        result
    }

    #[tokio::test]
    async fn test_memory_upload() {
        let block = Bytes::from("123456");
        let store = OpendalObjectStore::new_memory_engine().unwrap();
        store.upload("/abc", block).await.unwrap();

        // No such object.
        store.read("/ab", 0..3).await.unwrap_err();

        let bytes = store.read("/abc", 4..6).await.unwrap();
        assert_eq!(String::from_utf8(bytes.to_vec()).unwrap(), "56".to_string());

        // Overflow.
        store.read("/abc", 4..44).await.unwrap_err();

        store.delete("/abc").await.unwrap();

        // No such object.
        store.read("/abc", 0..3).await.unwrap_err();
    }

    #[tokio::test]
    async fn test_memory_metadata() {
        let block = Bytes::from("123456");
        let path = "/abc".to_string();
        let obj_store = OpendalObjectStore::new_memory_engine().unwrap();
        obj_store.upload("/abc", block).await.unwrap();

        let err = obj_store.metadata("/not_exist").await.unwrap_err();
        assert!(err.is_object_not_found_error());
        let metadata = obj_store.metadata("/abc").await.unwrap();
        assert_eq!(metadata.total_size, 6);
        obj_store.delete(&path).await.unwrap();
    }

    #[tokio::test]
    async fn test_memory_delete_objects_and_list_object() {
        let block1 = Bytes::from("123456");
        let block2 = Bytes::from("987654");
        let store = OpendalObjectStore::new_memory_engine().unwrap();
        store.upload("abc", Bytes::from("123456")).await.unwrap();
        store.upload("prefix/abc", block1).await.unwrap();
        store.upload("prefix/xyz", block2).await.unwrap();

        assert_eq!(list_all("", &store).await.len(), 3);
        assert_eq!(list_all("prefix/", &store).await.len(), 2);
        let str_list = [String::from("prefix/abc"), String::from("prefix/xyz")];

        store.delete_objects(&str_list).await.unwrap();

        assert!(store.read("prefix/abc/", ..).await.is_err());
        assert!(store.read("prefix/xyz/", ..).await.is_err());
        assert_eq!(list_all("", &store).await.len(), 1);
        assert_eq!(list_all("prefix/", &store).await.len(), 0);
    }
}<|MERGE_RESOLUTION|>--- conflicted
+++ resolved
@@ -12,22 +12,17 @@
 // See the License for the specific language governing permissions and
 // limitations under the License.
 
-<<<<<<< HEAD
 use std::ops::Range;
 use std::pin::Pin;
 use std::task::{ready, Context, Poll};
 
-=======
->>>>>>> 68f1a678
+
 use bytes::Bytes;
 use fail::fail_point;
 use futures::{stream, StreamExt};
 use opendal::services::Memory;
-<<<<<<< HEAD
 use opendal::{Entry, Error, Lister, Metakey, Operator, Reader, Writer};
-=======
-use opendal::{Metakey, Operator, Writer};
->>>>>>> 68f1a678
+
 use risingwave_common::range::RangeBoundsExt;
 
 use crate::object::{
@@ -122,20 +117,9 @@
         fail_point!("opendal_streaming_read_err", |_| Err(
             ObjectError::internal("opendal streaming read error")
         ));
-<<<<<<< HEAD
         let range: Range<u64> = (range.start as u64)..(range.end as u64);
         let reader = self.op.range_reader(path, range).await?;
-=======
-        let reader = match start_pos {
-            Some(start_position) => {
-                self.op
-                    .reader_with(path)
-                    .range(start_position as u64..)
-                    .await?
-            }
-            None => self.op.reader(path).await?,
-        };
->>>>>>> 68f1a678
+
 
         Ok(Box::pin(OpenDalDataIter::new(reader)))
     }
