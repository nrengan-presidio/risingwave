--- conflicted
+++ resolved
@@ -191,10 +191,7 @@
             created_at_epoch: self.created_at_epoch.map(|e| e.0),
             db_name: self.db_name.clone(),
             sink_from_name: self.sink_from_name.clone(),
-<<<<<<< HEAD
-=======
             stream_job_status: PbStreamJobStatus::Creating.into(),
->>>>>>> 467ba4b0
         }
     }
 
