// Copyright 2023 RisingWave Labs
//
// Licensed under the Apache License, Version 2.0 (the "License");
// you may not use this file except in compliance with the License.
// You may obtain a copy of the License at
//
//     http://www.apache.org/licenses/LICENSE-2.0
//
// Unless required by applicable law or agreed to in writing, software
// distributed under the License is distributed on an "AS IS" BASIS,
// WITHOUT WARRANTIES OR CONDITIONS OF ANY KIND, either express or implied.
// See the License for the specific language governing permissions and
// limitations under the License.

use std::cmp::Ordering;
use std::collections::hash_map::Entry;
use std::collections::{BTreeMap, BTreeSet, HashMap, HashSet};

use itertools::Itertools;
use risingwave_common::catalog::TableId;
use risingwave_pb::hummock::group_delta::DeltaType;
use risingwave_pb::hummock::hummock_version::Levels;
use risingwave_pb::hummock::hummock_version_delta::GroupDeltas;
use risingwave_pb::hummock::{
    CompactionConfig, CompatibilityVersion, GroupConstruct, GroupDestroy, GroupMetaChange,
    GroupTableChange, HummockVersion, HummockVersionDelta, Level, LevelType, OverlappingLevel,
    PbLevelType, SstableInfo,
};
use tracing::warn;

use super::StateTableId;
use crate::compaction_group::StaticCompactionGroupId;
use crate::key_range::KeyRangeCommon;
use crate::prost_key_range::KeyRangeExt;
use crate::{can_concat, CompactionGroupId, HummockSstableId, HummockSstableObjectId};

pub struct GroupDeltasSummary {
    pub group_construct: Option<GroupConstruct>,
    pub group_destroy: Option<GroupDestroy>,
    pub group_meta_changes: Vec<GroupMetaChange>,
    pub group_table_change: Option<GroupTableChange>,
}

pub fn summarize_group_deltas(group_deltas: &GroupDeltas) -> GroupDeltasSummary {
    let mut group_construct = None;
    let mut group_destroy = None;
    let mut group_meta_changes = vec![];
    let mut group_table_change = None;

    for group_delta in &group_deltas.group_deltas {
        match group_delta.get_delta_type().unwrap() {
            DeltaType::GroupConstruct(construct_delta) => {
                assert!(group_construct.is_none());
                group_construct = Some(construct_delta.clone());
            }
            DeltaType::GroupDestroy(destroy_delta) => {
                assert!(group_destroy.is_none());
                group_destroy = Some(destroy_delta.clone());
            }
            DeltaType::GroupMetaChange(meta_delta) => {
                group_meta_changes.push(meta_delta.clone());
            }
            DeltaType::GroupTableChange(meta_delta) => {
                group_table_change = Some(meta_delta.clone());
            }

            _ => {}
        }
    }

    GroupDeltasSummary {
        group_construct,
        group_destroy,
        group_meta_changes,
        group_table_change,
    }
}

#[derive(Clone, Default)]
pub struct TableGroupInfo {
    pub group_id: CompactionGroupId,
    pub group_size: u64,
    pub table_statistic: HashMap<StateTableId, u64>,
    pub split_by_table: bool,
}

#[derive(Debug, Clone, Default)]
pub struct SstDeltaInfo {
    pub insert_sst_level: u32,
    pub insert_sst_infos: Vec<SstableInfo>,
    pub delete_sst_object_ids: Vec<HummockSstableObjectId>,
}

pub trait HummockVersionExt {
    type CombinedLevelsIter<'a>: Iterator<Item = &'a Level> + 'a
    where
        Self: 'a;

    /// Gets `compaction_group_id`'s levels
    fn get_compaction_group_levels(&self, compaction_group_id: CompactionGroupId) -> &Levels;
    /// Gets `compaction_group_id`'s levels
    fn get_compaction_group_levels_mut(
        &mut self,
        compaction_group_id: CompactionGroupId,
    ) -> &mut Levels;
    /// Gets all levels.
    ///
    /// Levels belonging to the same compaction group retain their relative order.
    fn get_combined_levels(&self) -> Self::CombinedLevelsIter<'_>;
    fn num_levels(&self, compaction_group_id: CompactionGroupId) -> usize;
    fn level_iter<F: FnMut(&Level) -> bool>(&self, compaction_group_id: CompactionGroupId, f: F);

    fn get_object_ids(&self) -> Vec<u64>;
}

pub type BranchedSstInfo = HashMap<CompactionGroupId, /* SST Id */ HummockSstableId>;

pub trait HummockVersionUpdateExt {
    fn count_new_ssts_in_group_split(
        &self,
        parent_group_id: CompactionGroupId,
        member_table_ids: HashSet<StateTableId>,
    ) -> u64;
    fn init_with_parent_group(
        &mut self,
        parent_group_id: CompactionGroupId,
        group_id: CompactionGroupId,
        member_table_ids: HashSet<StateTableId>,
        new_sst_start_id: u64,
        allow_trivial_split: bool,
    ) -> Vec<SstSplitInfo>;

    fn apply_version_delta(&mut self, version_delta: &HummockVersionDelta) -> Vec<SstSplitInfo>;
    fn build_compaction_group_info(&self) -> HashMap<TableId, CompactionGroupId>;
    fn build_branched_sst_info(&self) -> BTreeMap<HummockSstableObjectId, BranchedSstInfo>;
    fn build_sst_delta_infos(&self, version_delta: &HummockVersionDelta) -> Vec<SstDeltaInfo>;

    fn handle_group_construct(
        &mut self,
        compaction_group_id: CompactionGroupId,
        group_construct: &GroupConstruct,
        sst_split_info: &mut Vec<(u64, u64, u64, u64)>,
    );

    fn handle_group_table_change(
        &mut self,
        compaction_group_id: CompactionGroupId,
        group_table_change: &GroupTableChange,
        sst_split_info: &mut Vec<(u64, u64, u64, u64)>,
    );
}

impl HummockVersionExt for HummockVersion {
    type CombinedLevelsIter<'a> = impl Iterator<Item = &'a Level> + 'a;

    fn get_compaction_group_levels(&self, compaction_group_id: CompactionGroupId) -> &Levels {
        self.levels
            .get(&compaction_group_id)
            .unwrap_or_else(|| panic!("compaction group {} does not exist", compaction_group_id))
    }

    fn get_compaction_group_levels_mut(
        &mut self,
        compaction_group_id: CompactionGroupId,
    ) -> &mut Levels {
        self.levels
            .get_mut(&compaction_group_id)
            .unwrap_or_else(|| panic!("compaction group {} does not exist", compaction_group_id))
    }

    fn get_combined_levels(&self) -> Self::CombinedLevelsIter<'_> {
        self.levels.values().flat_map(|level| {
            level
                .l0
                .as_ref()
                .unwrap()
                .sub_levels
                .iter()
                .rev()
                .chain(level.levels.iter())
        })
    }

    /// This function does NOT dedup.
    fn get_object_ids(&self) -> Vec<u64> {
        self.get_combined_levels()
            .flat_map(|level| {
                level
                    .table_infos
                    .iter()
                    .map(|table_info| table_info.get_object_id())
            })
            .collect_vec()
    }

    fn level_iter<F: FnMut(&Level) -> bool>(
        &self,
        compaction_group_id: CompactionGroupId,
        mut f: F,
    ) {
        if let Some(levels) = self.levels.get(&compaction_group_id) {
            for sub_level in &levels.l0.as_ref().unwrap().sub_levels {
                if !f(sub_level) {
                    return;
                }
            }
            for level in &levels.levels {
                if !f(level) {
                    return;
                }
            }
        }
    }

    fn num_levels(&self, compaction_group_id: CompactionGroupId) -> usize {
        // l0 is currently separated from all levels
        self.levels
            .get(&compaction_group_id)
            .map(|group| group.levels.len() + 1)
            .unwrap_or(0)
    }
}

pub type SstSplitInfo = (
    // Object id.
    HummockSstableObjectId,
    // SST id.
    HummockSstableId,
    // Old SST id in parent group.
    HummockSstableId,
    // New SST id in parent group.
    HummockSstableId,
);

impl HummockVersionUpdateExt for HummockVersion {
    fn count_new_ssts_in_group_split(
        &self,
        parent_group_id: CompactionGroupId,
        member_table_ids: HashSet<StateTableId>,
    ) -> u64 {
        self.levels
            .get(&parent_group_id)
            .map_or(0, |parent_levels| {
                parent_levels
                    .l0
                    .iter()
                    .flat_map(|l0| l0.get_sub_levels())
                    .chain(parent_levels.get_levels().iter())
                    .flat_map(|level| level.get_table_infos())
                    .map(|sst_info| {
                        // `sst_info.table_ids` will never be empty.
                        for table_id in sst_info.get_table_ids() {
                            if member_table_ids.contains(table_id) {
                                return 2;
                            }
                        }
                        0
                    })
                    .sum()
            })
    }

    fn init_with_parent_group(
        &mut self,
        parent_group_id: CompactionGroupId,
        group_id: CompactionGroupId,
        member_table_ids: HashSet<StateTableId>,
        new_sst_start_id: u64,
        allow_trivial_split: bool,
    ) -> Vec<SstSplitInfo> {
        let mut new_sst_id = new_sst_start_id;
        let mut split_id_vers = vec![];
        if parent_group_id == StaticCompactionGroupId::NewCompactionGroup as CompactionGroupId
            || !self.levels.contains_key(&parent_group_id)
        {
            return split_id_vers;
        }
        let [parent_levels, cur_levels] = self
            .levels
            .get_many_mut([&parent_group_id, &group_id])
            .unwrap();
        if let Some(ref mut l0) = parent_levels.l0 {
            for sub_level in &mut l0.sub_levels {
                let target_l0 = cur_levels.l0.as_mut().unwrap();
                // When `insert_hint` is `Ok(idx)`, it means that the sub level `idx` in `target_l0`
                // will extend these SSTs. When `insert_hint` is `Err(idx)`, it
                // means that we will add a new sub level `idx` into `target_l0`.
                let mut insert_hint = Err(target_l0.sub_levels.len());
                for (idx, other) in target_l0.sub_levels.iter_mut().enumerate() {
                    match other.sub_level_id.cmp(&sub_level.sub_level_id) {
                        Ordering::Less => {}
                        Ordering::Equal => {
                            insert_hint = Ok(idx);
                            break;
                        }
                        Ordering::Greater => {
                            insert_hint = Err(idx);
                            break;
                        }
                    }
                }
                // Remove SST from sub level may result in empty sub level. It will be purged
                // whenever another compaction task is finished.
                let insert_table_infos = split_sst_info_for_level(
                    &member_table_ids,
                    allow_trivial_split,
                    sub_level,
                    &mut split_id_vers,
                    &mut new_sst_id,
                );
                sub_level
                    .table_infos
                    .extract_if(|sst_info| sst_info.table_ids.is_empty())
                    .for_each(|sst_info| {
                        sub_level.total_file_size -= sst_info.file_size;
                        sub_level.uncompressed_file_size -= sst_info.uncompressed_file_size;
                        l0.total_file_size -= sst_info.file_size;
                        l0.uncompressed_file_size -= sst_info.uncompressed_file_size;
                    });
                if insert_table_infos.is_empty() {
                    continue;
                }
                match insert_hint {
                    Ok(idx) => {
                        add_ssts_to_sub_level(target_l0, idx, insert_table_infos);
                    }
                    Err(idx) => {
                        insert_new_sub_level(
                            target_l0,
                            sub_level.sub_level_id,
                            sub_level.level_type(),
                            insert_table_infos,
                            Some(idx),
                        );
                    }
                }
            }
        }
        for (idx, level) in parent_levels.levels.iter_mut().enumerate() {
            let insert_table_infos = split_sst_info_for_level(
                &member_table_ids,
                allow_trivial_split,
                level,
                &mut split_id_vers,
                &mut new_sst_id,
            );
            cur_levels.levels[idx].total_file_size += insert_table_infos
                .iter()
                .map(|sst| sst.file_size)
                .sum::<u64>();
            cur_levels.levels[idx].uncompressed_file_size += insert_table_infos
                .iter()
                .map(|sst| sst.uncompressed_file_size)
                .sum::<u64>();
            cur_levels.levels[idx]
                .table_infos
                .extend(insert_table_infos);
            cur_levels.levels[idx].table_infos.sort_by(|sst1, sst2| {
                let a = sst1.key_range.as_ref().unwrap();
                let b = sst2.key_range.as_ref().unwrap();
                a.compare(b)
            });
            assert!(can_concat(&cur_levels.levels[idx].table_infos));
            level
                .table_infos
                .extract_if(|sst_info| sst_info.table_ids.is_empty())
                .for_each(|sst_info| {
                    level.total_file_size -= sst_info.file_size;
                    level.uncompressed_file_size -= sst_info.uncompressed_file_size;
                });
        }
        split_id_vers
    }

    fn build_sst_delta_infos(&self, version_delta: &HummockVersionDelta) -> Vec<SstDeltaInfo> {
        let mut infos = vec![];

        for (group_id, group_deltas) in &version_delta.group_deltas {
            let mut info = SstDeltaInfo::default();

            let mut removed_l0_ssts: BTreeSet<u64> = BTreeSet::new();
            let mut removed_ssts: BTreeMap<u32, BTreeSet<u64>> = BTreeMap::new();

            // Build only if all deltas are intra level deltas.
            if !group_deltas
                .group_deltas
                .iter()
                .all(|delta| matches!(delta.get_delta_type().unwrap(), DeltaType::IntraLevel(..)))
            {
                continue;
            }

            // TODO(MrCroxx): At most one insert delta is allowed here. It's okay for now with the
            // current `hummock::manager::gen_version_delta` implementation. Better refactor the
            // struct to reduce conventions.
            for group_delta in &group_deltas.group_deltas {
                if let DeltaType::IntraLevel(delta) = group_delta.get_delta_type().unwrap() {
                    if !delta.inserted_table_infos.is_empty() {
                        info.insert_sst_level = delta.level_idx;
                        info.insert_sst_infos
                            .extend(delta.inserted_table_infos.iter().cloned());
                    }
                    if !delta.removed_table_ids.is_empty() {
                        for id in &delta.removed_table_ids {
                            if delta.level_idx == 0 {
                                removed_l0_ssts.insert(*id);
                            } else {
                                removed_ssts.entry(delta.level_idx).or_default().insert(*id);
                            }
                        }
                    }
                }
            }

            let group = self.levels.get(group_id).unwrap();
            for l0_sub_level in &group.get_level0().sub_levels {
                for sst_info in &l0_sub_level.table_infos {
                    if removed_l0_ssts.remove(&sst_info.sst_id) {
                        info.delete_sst_object_ids.push(sst_info.object_id);
                    }
                }
            }
            for level in group.get_levels() {
                if let Some(mut removed_level_ssts) = removed_ssts.remove(&level.level_idx) {
                    for sst_info in &level.table_infos {
                        if removed_level_ssts.remove(&sst_info.sst_id) {
                            info.delete_sst_object_ids.push(sst_info.object_id);
                        }
                    }
                    if !removed_level_ssts.is_empty() {
                        tracing::error!(
                            "removed_level_ssts is not empty: {:?}",
                            removed_level_ssts,
                        );
                    }
                    debug_assert!(removed_level_ssts.is_empty());
                }
            }

            if !removed_l0_ssts.is_empty() || !removed_ssts.is_empty() {
                tracing::error!(
                    "not empty removed_l0_ssts: {:?}, removed_ssts: {:?}",
                    removed_l0_ssts,
                    removed_ssts
                );
            }
            debug_assert!(removed_l0_ssts.is_empty());
            debug_assert!(removed_ssts.is_empty());

            infos.push(info);
        }

        infos
    }

    fn handle_group_construct(
        &mut self,
        compaction_group_id: CompactionGroupId,
        group_construct: &GroupConstruct,
        sst_split_info: &mut Vec<(u64, u64, u64, u64)>,
    ) {
        let mut new_levels: Levels = build_initial_compaction_group_levels(
            compaction_group_id,
            group_construct.get_group_config().unwrap(),
        );
        let parent_group_id = group_construct.parent_group_id;
        new_levels.parent_group_id = parent_group_id;
        new_levels.member_table_ids = group_construct.table_ids.clone();
        self.levels.insert(compaction_group_id, new_levels);
        sst_split_info.extend(self.init_with_parent_group(
            parent_group_id,
            compaction_group_id,
            HashSet::from_iter(group_construct.table_ids.clone()),
            group_construct.get_new_sst_start_id(),
            group_construct.version() == CompatibilityVersion::VersionUnspecified,
        ));
    }

    fn handle_group_table_change(
        &mut self,
        compaction_group_id: CompactionGroupId,
        group_table_change: &GroupTableChange,
        sst_split_info: &mut Vec<(u64, u64, u64, u64)>,
    ) {
        sst_split_info.extend(self.init_with_parent_group(
            group_table_change.origin_group_id,
            group_table_change.target_group_id,
            HashSet::from_iter(group_table_change.table_ids.clone()),
            group_table_change.new_sst_start_id,
            group_table_change.version() == CompatibilityVersion::VersionUnspecified,
        ));

        let levels = self
            .levels
            .get_mut(&group_table_change.origin_group_id)
            .expect("compaction group should exist");
        let mut moving_tables = levels
            .member_table_ids
            .drain_filter(|t| group_table_change.table_ids.contains(t))
            .collect_vec();
        self.levels
            .get_mut(&compaction_group_id)
            .expect("compaction group should exist")
            .member_table_ids
            .append(&mut moving_tables);
    }

    fn apply_version_delta(&mut self, version_delta: &HummockVersionDelta) -> Vec<SstSplitInfo> {
        let mut sst_split_info = vec![];
        for (compaction_group_id, group_deltas) in &version_delta.group_deltas {
            let summary = summarize_group_deltas(group_deltas);
            let has_destroy = summary.group_destroy.is_some();

            if let Some(group_construct) = &summary.group_construct {
                self.handle_group_construct(
                    *compaction_group_id,
                    group_construct,
                    &mut sst_split_info,
                );
            } else if let Some(group_table_change) = &summary.group_table_change {
                self.handle_group_table_change(
                    *compaction_group_id,
<<<<<<< HEAD
                    group_table_change,
                    &mut sst_split_info,
                );
=======
                    HashSet::from_iter(group_construct.table_ids.clone()),
                    group_construct.get_new_sst_start_id(),
                    group_construct.version() == CompatibilityVersion::VersionUnspecified,
                ));
            } else if let Some(group_change) = &summary.group_table_change {
                sst_split_info.extend(self.init_with_parent_group(
                    group_change.origin_group_id,
                    group_change.target_group_id,
                    HashSet::from_iter(group_change.table_ids.clone()),
                    group_change.new_sst_start_id,
                    group_change.version() == CompatibilityVersion::VersionUnspecified,
                ));

                let levels = self
                    .levels
                    .get_mut(&group_change.origin_group_id)
                    .expect("compaction group should exist");
                let mut moving_tables = levels
                    .member_table_ids
                    .extract_if(|t| group_change.table_ids.contains(t))
                    .collect_vec();
                self.levels
                    .get_mut(compaction_group_id)
                    .expect("compaction group should exist")
                    .member_table_ids
                    .append(&mut moving_tables);
>>>>>>> 441583a2
            }

            let levels = self
                .levels
                .get_mut(compaction_group_id)
                .expect("compaction group should exist");
            {
                // group_meta_changes
                for group_meta_delta in &summary.group_meta_changes {
                    levels
                        .member_table_ids
                        .extend(group_meta_delta.table_ids_add.clone());
                    levels
                        .member_table_ids
                        .retain(|t| !group_meta_delta.table_ids_remove.contains(t));
                    levels.member_table_ids.sort();
                }
            }

            assert!(
                self.max_committed_epoch <= version_delta.max_committed_epoch,
                "new max commit epoch {} is older than the current max commit epoch {}",
                version_delta.max_committed_epoch,
                self.max_committed_epoch
            );

            if self.max_committed_epoch < version_delta.max_committed_epoch {
                // `max_committed_epoch` increases. It must be a `commit_epoch`
                levels.apply_commit_epoch(group_deltas, has_destroy)
            } else {
                // `max_committed_epoch` is not changed. The delta is caused by compaction.
                levels.apply_compact_ssts(group_deltas);
            }

            if has_destroy {
                self.levels.remove(compaction_group_id);
            }
        }
        self.id = version_delta.id;
        self.max_committed_epoch = version_delta.max_committed_epoch;
        self.safe_epoch = version_delta.safe_epoch;
        sst_split_info
    }

    fn build_compaction_group_info(&self) -> HashMap<TableId, CompactionGroupId> {
        let mut ret = HashMap::new();
        for (compaction_group_id, levels) in &self.levels {
            for table_id in &levels.member_table_ids {
                ret.insert(TableId::new(*table_id), *compaction_group_id);
            }
        }
        ret
    }

    fn build_branched_sst_info(&self) -> BTreeMap<HummockSstableObjectId, BranchedSstInfo> {
        let mut ret: BTreeMap<_, _> = BTreeMap::new();
        for (compaction_group_id, group) in &self.levels {
            let mut levels = vec![];
            levels.extend(group.l0.as_ref().unwrap().sub_levels.iter());
            levels.extend(group.levels.iter());
            for level in levels {
                for table_info in &level.table_infos {
                    if table_info.sst_id == table_info.object_id {
                        continue;
                    }
                    let object_id = table_info.get_object_id();
                    let entry: &mut BranchedSstInfo = ret.entry(object_id).or_default();
                    if let Some(exist_sst_id) = entry.get(compaction_group_id) {
                        panic!("we do not allow more than one sst with the same object id in one grou. object-id: {}, duplicated sst id: {:?} and {}", object_id, exist_sst_id, table_info.sst_id);
                    }
                    entry.insert(*compaction_group_id, table_info.sst_id);
                }
            }
        }
        ret
    }
}

pub trait HummockLevelsExt {
    fn get_level0(&self) -> &OverlappingLevel;
    fn get_level(&self, idx: usize) -> &Level;
    fn get_level_mut(&mut self, idx: usize) -> &mut Level;
    fn count_ssts(&self) -> usize;
    fn apply_compact_ssts(&mut self, group_deltas: &GroupDeltas);
    fn apply_commit_epoch(&mut self, group_deltas: &GroupDeltas, has_destroy: bool);

    fn check_deleted_sst_exist(
        &self,
        delete_sst_levels: &[u32],
        delete_sst_ids_set: HashSet<u64>,
    ) -> bool;
}

impl HummockLevelsExt for Levels {
    fn get_level0(&self) -> &OverlappingLevel {
        self.l0.as_ref().unwrap()
    }

    fn get_level(&self, level_idx: usize) -> &Level {
        &self.levels[level_idx - 1]
    }

    fn get_level_mut(&mut self, level_idx: usize) -> &mut Level {
        &mut self.levels[level_idx - 1]
    }

    fn count_ssts(&self) -> usize {
        self.get_level0()
            .get_sub_levels()
            .iter()
            .chain(self.get_levels().iter())
            .map(|level| level.get_table_infos().len())
            .sum()
    }

    fn apply_commit_epoch(&mut self, group_deltas: &GroupDeltas, has_destroy: bool) {
        for delta in &group_deltas.group_deltas {
            if let DeltaType::IntraLevel(intra_level) = delta.get_delta_type().unwrap() {
                assert!(
                    intra_level.level_idx == 0 || intra_level.inserted_table_infos.is_empty(),
                    "we should only add to L0 when we commit an epoch. Inserting into {} {:?}",
                    intra_level.level_idx,
                    intra_level.inserted_table_infos
                );
                assert!(
                    intra_level.removed_table_ids.is_empty() || has_destroy,
                    "no sst should be deleted when committing an epoch"
                );

                if !intra_level.inserted_table_infos.is_empty() {
                    insert_new_sub_level(
                        self.l0.as_mut().unwrap(),
                        intra_level.l0_sub_level_id,
                        LevelType::Overlapping,
                        intra_level.inserted_table_infos.clone(),
                        None,
                    );
                }
            } else {
                break;
            }
        }
    }

    fn apply_compact_ssts(&mut self, group_deltas: &GroupDeltas) {
        let mut has_delete_sst_levels = false;
        for group_delta in group_deltas.get_group_deltas() {
            if let DeltaType::IntraLevel(version_delta) = group_delta.get_delta_type().unwrap() {
                let mut delete_sst_levels = Vec::with_capacity(1);
                let mut delete_sst_ids_set = HashSet::new();
                let mut insert_sst_level_id = u32::MAX;
                let mut insert_sub_level_id = u64::MAX;
                let mut insert_table_infos = vec![];

                if !version_delta.removed_table_ids.is_empty() {
                    has_delete_sst_levels = true;

                    delete_sst_levels.push(version_delta.level_idx);
                    delete_sst_ids_set.extend(version_delta.removed_table_ids.iter().clone());
                }
                if !version_delta.inserted_table_infos.is_empty() {
                    insert_sst_level_id = version_delta.level_idx;
                    insert_sub_level_id = version_delta.l0_sub_level_id;
                    insert_table_infos.extend(version_delta.inserted_table_infos.iter().cloned());
                }

                if !self.check_deleted_sst_exist(&delete_sst_levels, delete_sst_ids_set.clone()) {
                    warn!(
                "This VersionDelta may be committed by an expired compact task. Please check it. \n
                    delete_sst_levels: {:?}\n,
                    delete_sst_ids_set: {:?}\n,
                    insert_sst_level_id: {}\n,
                    insert_sub_level_id: {}\n,
                    insert_table_infos: {:?}\n",
                delete_sst_levels,
                delete_sst_ids_set,
                insert_sst_level_id,
                insert_sub_level_id,
                insert_table_infos
                    .iter()
                    .map(|sst| (sst.sst_id, sst.object_id))
                    .collect_vec()
            );
                    return;
                }
                for level_idx in &delete_sst_levels {
                    if *level_idx == 0 {
                        for level in &mut self.l0.as_mut().unwrap().sub_levels {
                            level_delete_ssts(level, &delete_sst_ids_set);
                        }
                    } else {
                        let idx = *level_idx as usize - 1;
                        level_delete_ssts(&mut self.levels[idx], &delete_sst_ids_set);
                    }
                }

                if !insert_table_infos.is_empty() {
                    if insert_sst_level_id == 0 {
                        let l0 = self.l0.as_mut().unwrap();
                        let index = l0
                            .sub_levels
                            .partition_point(|level| level.sub_level_id < insert_sub_level_id);
                        assert!(
                    index < l0.sub_levels.len() && l0.sub_levels[index].sub_level_id == insert_sub_level_id,
                    "should find the level to insert into when applying compaction generated delta. sub level idx: {},  removed sst ids: {:?}, sub levels: {:?},",
                    insert_sub_level_id, delete_sst_ids_set, l0.sub_levels.iter().map(|level| level.sub_level_id).collect_vec()
                );
                        level_insert_ssts(&mut l0.sub_levels[index], insert_table_infos);
                    } else {
                        let idx = insert_sst_level_id as usize - 1;
                        level_insert_ssts(&mut self.levels[idx], insert_table_infos);
                    }
                }
            } else {
                break;
            }
        }

        if has_delete_sst_levels {
            self.l0
                .as_mut()
                .unwrap()
                .sub_levels
                .retain(|level| !level.table_infos.is_empty());

            self.l0.as_mut().unwrap().total_file_size = self
                .l0
                .as_mut()
                .unwrap()
                .sub_levels
                .iter()
                .map(|level| level.total_file_size)
                .sum::<u64>();
            self.l0.as_mut().unwrap().uncompressed_file_size = self
                .l0
                .as_mut()
                .unwrap()
                .sub_levels
                .iter()
                .map(|level| level.uncompressed_file_size)
                .sum::<u64>();
        }
    }

    fn check_deleted_sst_exist(
        &self,
        delete_sst_levels: &[u32],
        mut delete_sst_ids_set: HashSet<u64>,
    ) -> bool {
        for level_idx in delete_sst_levels {
            if *level_idx == 0 {
                for level in &self.l0.as_ref().unwrap().sub_levels {
                    level.table_infos.iter().for_each(|table| {
                        delete_sst_ids_set.remove(&table.sst_id);
                    });
                }
            } else {
                let idx = *level_idx as usize - 1;
                self.levels[idx].table_infos.iter().for_each(|table| {
                    delete_sst_ids_set.remove(&table.sst_id);
                });
            }
        }
        delete_sst_ids_set.is_empty()
    }
}

pub fn build_initial_compaction_group_levels(
    group_id: CompactionGroupId,
    compaction_config: &CompactionConfig,
) -> Levels {
    let mut levels = vec![];
    for l in 0..compaction_config.get_max_level() {
        levels.push(Level {
            level_idx: (l + 1) as u32,
            level_type: LevelType::Nonoverlapping as i32,
            table_infos: vec![],
            total_file_size: 0,
            sub_level_id: 0,
            uncompressed_file_size: 0,
        });
    }
    Levels {
        levels,
        l0: Some(OverlappingLevel {
            sub_levels: vec![],
            total_file_size: 0,
            uncompressed_file_size: 0,
        }),
        group_id,
        parent_group_id: StaticCompactionGroupId::NewCompactionGroup as _,
        member_table_ids: vec![],
    }
}

fn split_sst_info_for_level(
    member_table_ids: &HashSet<u32>,
    allow_trivial_split: bool,
    level: &mut Level,
    split_id_vers: &mut Vec<SstSplitInfo>,
    new_sst_id: &mut u64,
) -> Vec<SstableInfo> {
    // Remove SST from sub level may result in empty sub level. It will be purged
    // whenever another compaction task is finished.
    let mut insert_table_infos = vec![];
    for sst_info in &mut level.table_infos {
        let removed_table_ids = sst_info
            .table_ids
            .iter()
            .filter(|table_id| member_table_ids.contains(table_id))
            .cloned()
            .collect_vec();
        if !removed_table_ids.is_empty() {
            let is_trivial =
                allow_trivial_split && removed_table_ids.len() == sst_info.table_ids.len();
            let mut branch_table_info = sst_info.clone();
            branch_table_info.sst_id = *new_sst_id;
            *new_sst_id += 1;
            let parent_old_sst_id = sst_info.get_sst_id();
            if is_trivial {
                // This is a compatibility design. we only clear the table-ids for files which would
                // be removed in later code. In the version-delta generated by new
                // version meta-service, there will be no trivial split, and we will create
                // a reference for every sstable split to two groups.
                sst_info.table_ids.clear();
            } else {
                sst_info.sst_id = *new_sst_id;
                *new_sst_id += 1;
            }
            split_id_vers.push((
                branch_table_info.object_id,
                branch_table_info.sst_id,
                parent_old_sst_id,
                sst_info.sst_id,
            ));
            insert_table_infos.push(branch_table_info);
        }
    }
    insert_table_infos
}

pub fn try_get_compaction_group_id_by_table_id(
    version: &HummockVersion,
    table_id: StateTableId,
) -> Option<CompactionGroupId> {
    for (group_id, levels) in &version.levels {
        if levels.member_table_ids.contains(&table_id) {
            return Some(*group_id);
        }
    }
    None
}

/// Gets all compaction group ids.
pub fn get_compaction_group_ids(
    version: &HummockVersion,
) -> impl Iterator<Item = CompactionGroupId> + '_ {
    version.levels.keys().cloned()
}

/// Gets all member table ids.
pub fn get_member_table_ids(version: &HummockVersion) -> HashSet<StateTableId> {
    version
        .levels
        .iter()
        .flat_map(|(_, levels)| levels.member_table_ids.clone())
        .collect()
}

pub fn get_table_compaction_group_id_mapping(
    version: &HummockVersion,
) -> HashMap<StateTableId, CompactionGroupId> {
    version
        .levels
        .iter()
        .flat_map(|(group_id, levels)| {
            levels
                .member_table_ids
                .iter()
                .map(|table_id| (*table_id, *group_id))
        })
        .collect()
}

/// Gets all SSTs in `group_id`
pub fn get_compaction_group_ssts(
    version: &HummockVersion,
    group_id: CompactionGroupId,
) -> impl Iterator<Item = (HummockSstableObjectId, HummockSstableId)> + '_ {
    let group_levels = version.get_compaction_group_levels(group_id);
    group_levels
        .l0
        .as_ref()
        .unwrap()
        .sub_levels
        .iter()
        .rev()
        .chain(group_levels.levels.iter())
        .flat_map(|level| {
            level
                .table_infos
                .iter()
                .map(|table_info| (table_info.get_object_id(), table_info.get_sst_id()))
        })
}

pub fn new_sub_level(
    sub_level_id: u64,
    level_type: LevelType,
    table_infos: Vec<SstableInfo>,
) -> Level {
    if level_type == LevelType::Nonoverlapping {
        debug_assert!(
            can_concat(&table_infos),
            "sst of non-overlapping level is not concat-able: {:?}",
            table_infos
        );
    }
    let total_file_size = table_infos.iter().map(|table| table.file_size).sum();
    let uncompressed_file_size = table_infos
        .iter()
        .map(|table| table.uncompressed_file_size)
        .sum();
    Level {
        level_idx: 0,
        level_type: level_type as i32,
        table_infos,
        total_file_size,
        sub_level_id,
        uncompressed_file_size,
    }
}

pub fn add_ssts_to_sub_level(
    l0: &mut OverlappingLevel,
    sub_level_idx: usize,
    insert_table_infos: Vec<SstableInfo>,
) {
    insert_table_infos.iter().for_each(|sst| {
        l0.sub_levels[sub_level_idx].total_file_size += sst.file_size;
        l0.sub_levels[sub_level_idx].uncompressed_file_size += sst.uncompressed_file_size;
        l0.total_file_size += sst.file_size;
        l0.uncompressed_file_size += sst.uncompressed_file_size;
    });
    l0.sub_levels[sub_level_idx]
        .table_infos
        .extend(insert_table_infos);
    if l0.sub_levels[sub_level_idx].level_type == LevelType::Nonoverlapping as i32 {
        l0.sub_levels[sub_level_idx]
            .table_infos
            .sort_by(|sst1, sst2| {
                let a = sst1.key_range.as_ref().unwrap();
                let b = sst2.key_range.as_ref().unwrap();
                a.compare(b)
            });
        assert!(can_concat(&l0.sub_levels[sub_level_idx].table_infos));
    }
}

/// `None` value of `sub_level_insert_hint` means append.
pub fn insert_new_sub_level(
    l0: &mut OverlappingLevel,
    insert_sub_level_id: u64,
    level_type: LevelType,
    insert_table_infos: Vec<SstableInfo>,
    sub_level_insert_hint: Option<usize>,
) {
    if insert_sub_level_id == u64::MAX {
        return;
    }
    let insert_pos = if let Some(insert_pos) = sub_level_insert_hint {
        insert_pos
    } else {
        if let Some(newest_level) = l0.sub_levels.last() {
            assert!(
                newest_level.sub_level_id < insert_sub_level_id,
                "inserted new level is not the newest: prev newest: {}, insert: {}. L0: {:?}",
                newest_level.sub_level_id,
                insert_sub_level_id,
                l0,
            );
        }
        l0.sub_levels.len()
    };
    #[cfg(debug_assertions)]
    {
        if insert_pos > 0 {
            if let Some(smaller_level) = l0.sub_levels.get(insert_pos - 1) {
                debug_assert!(smaller_level.get_sub_level_id() < insert_sub_level_id);
            }
        }
        if let Some(larger_level) = l0.sub_levels.get(insert_pos) {
            debug_assert!(larger_level.get_sub_level_id() > insert_sub_level_id);
        }
    }
    // All files will be committed in one new Overlapping sub-level and become
    // Nonoverlapping  after at least one compaction.
    let level = new_sub_level(insert_sub_level_id, level_type, insert_table_infos);
    l0.total_file_size += level.total_file_size;
    l0.uncompressed_file_size += level.uncompressed_file_size;
    l0.sub_levels.insert(insert_pos, level);
}

pub fn build_version_delta_after_version(version: &HummockVersion) -> HummockVersionDelta {
    HummockVersionDelta {
        id: version.id + 1,
        prev_id: version.id,
        safe_epoch: version.safe_epoch,
        trivial_move: false,
        max_committed_epoch: version.max_committed_epoch,
        group_deltas: Default::default(),
        gc_object_ids: vec![],
    }
}

/// Delete sstables if the table id is in the id set.
///
/// Return `true` if some sst is deleted, and `false` is the deletion is trivial
fn level_delete_ssts(
    operand: &mut Level,
    delete_sst_ids_superset: &HashSet<HummockSstableId>,
) -> bool {
    let original_len = operand.table_infos.len();
    operand
        .table_infos
        .retain(|table| !delete_sst_ids_superset.contains(&table.sst_id));
    operand.total_file_size = operand
        .table_infos
        .iter()
        .map(|table| table.file_size)
        .sum::<u64>();
    operand.uncompressed_file_size = operand
        .table_infos
        .iter()
        .map(|table| table.uncompressed_file_size)
        .sum::<u64>();
    original_len != operand.table_infos.len()
}

fn level_insert_ssts(operand: &mut Level, insert_table_infos: Vec<SstableInfo>) {
    operand.total_file_size += insert_table_infos
        .iter()
        .map(|sst| sst.file_size)
        .sum::<u64>();
    operand.uncompressed_file_size += insert_table_infos
        .iter()
        .map(|sst| sst.uncompressed_file_size)
        .sum::<u64>();
    operand.table_infos.extend(insert_table_infos);
    operand.table_infos.sort_by(|sst1, sst2| {
        let a = sst1.key_range.as_ref().unwrap();
        let b = sst2.key_range.as_ref().unwrap();
        a.compare(b)
    });
    if operand.level_type == LevelType::Overlapping as i32 {
        operand.level_type = LevelType::Nonoverlapping as i32;
    }
    assert!(can_concat(&operand.table_infos));
}

pub fn object_size_map(version: &HummockVersion) -> HashMap<HummockSstableObjectId, u64> {
    version
        .levels
        .values()
        .flat_map(|cg| {
            cg.get_level0()
                .get_sub_levels()
                .iter()
                .chain(cg.get_levels().iter())
                .flat_map(|level| {
                    level
                        .get_table_infos()
                        .iter()
                        .map(|t| (t.object_id, t.file_size))
                })
        })
        .collect()
}

/// Verify the validity of a `HummockVersion` and return a list of violations if any.
/// Currently this method is only used by risectl validate-version.
pub fn validate_version(version: &HummockVersion) -> Vec<String> {
    let mut res = Vec::new();

    // Ensure safe_epoch <= max_committed_epoch
    if version.safe_epoch > version.max_committed_epoch {
        res.push(format!(
            "VERSION: safe_epoch {} > max_committed_epoch {}",
            version.safe_epoch, version.max_committed_epoch
        ));
    }

    let mut table_to_group = HashMap::new();
    // Ensure each table maps to only one compaction group
    for (group_id, levels) in &version.levels {
        // Ensure compaction group id matches
        if levels.group_id != *group_id {
            res.push(format!(
                "GROUP {}: inconsistent group id {} in Levels",
                group_id, levels.group_id
            ));
        }

        // Ensure table id is sorted
        if !levels.member_table_ids.is_sorted() {
            res.push(format!(
                "GROUP {}: memtable_table_ids is not sorted: {:?}",
                group_id, levels.member_table_ids
            ));
        }

        // Ensure table id is unique
        for table_id in &levels.member_table_ids {
            match table_to_group.entry(table_id) {
                Entry::Occupied(e) => {
                    res.push(format!(
                        "GROUP {}: Duplicated table_id {}. First found in group {}",
                        group_id,
                        table_id,
                        e.get()
                    ));
                }
                Entry::Vacant(e) => {
                    e.insert(group_id);
                }
            }
        }

        let validate_level = |group: CompactionGroupId,
                              expected_level_idx: u32,
                              level: &Level,
                              res: &mut Vec<String>| {
            let mut level_identifier = format!("GROUP {} LEVEL {}", group, level.level_idx);
            if level.level_idx == 0 {
                level_identifier.push_str(format!("SUBLEVEL {}", level.sub_level_id).as_str());
                // Ensure sub-level is not empty
                if level.table_infos.is_empty() {
                    res.push(format!("{}: empty level", level_identifier));
                }
            } else if level.level_type() != PbLevelType::Nonoverlapping {
                // Ensure non-L0 level is non-overlapping level
                res.push(format!(
                    "{}: level type {:?} is not non-overlapping",
                    level_identifier,
                    level.level_type()
                ));
            }

            // Ensure level idx matches
            if level.level_idx != expected_level_idx {
                res.push(format!(
                    "{}: mismatched level idx {}",
                    level_identifier, expected_level_idx
                ));
            }

            let mut prev_table_info: Option<&SstableInfo> = None;
            for table_info in &level.table_infos {
                // Ensure table_ids are sorted and unique
                if !table_info.table_ids.is_sorted_by(|a, b| {
                    if a < b {
                        Some(Ordering::Less)
                    } else {
                        Some(Ordering::Greater)
                    }
                }) {
                    res.push(format!(
                        "{} SST {}: table_ids not sorted",
                        level_identifier, table_info.object_id
                    ));
                }

                // Ensure SSTs in non-overlapping level have non-overlapping key range
                if level.level_type() == PbLevelType::Nonoverlapping {
                    if let Some(prev) = prev_table_info.take() {
                        if prev
                            .key_range
                            .as_ref()
                            .unwrap()
                            .compare_right_with(&table_info.key_range.as_ref().unwrap().left)
                            != Ordering::Less
                        {
                            res.push(format!(
                                "{} SST {}: key range should not overlap. prev={:?}, cur={:?}",
                                level_identifier, table_info.object_id, prev, table_info
                            ));
                        }
                    }
                    let _ = prev_table_info.insert(table_info);
                }
            }
        };

        if let Some(l0) = &levels.l0 {
            let mut prev_sub_level_id = u64::MAX;
            for sub_level in &l0.sub_levels {
                // Ensure sub_level_id is sorted and unique
                if sub_level.sub_level_id >= prev_sub_level_id {
                    res.push(format!(
                        "GROUP {} LEVEL 0: sub_level_id {} >= prev_sub_level {}",
                        group_id, sub_level.level_idx, prev_sub_level_id
                    ));
                }
                prev_sub_level_id = sub_level.sub_level_id;

                validate_level(*group_id, 0, sub_level, &mut res);
            }
        } else {
            res.push(format!("GROUP {}: level0 not exist", group_id));
        }

        for idx in 1..=levels.levels.len() {
            validate_level(*group_id, idx as u32, levels.get_level(idx), &mut res);
        }
    }
    res
}

#[cfg(test)]
mod tests {
    use std::collections::HashMap;

    use risingwave_pb::hummock::group_delta::DeltaType;
    use risingwave_pb::hummock::hummock_version::Levels;
    use risingwave_pb::hummock::hummock_version_delta::GroupDeltas;
    use risingwave_pb::hummock::{
        CompactionConfig, GroupConstruct, GroupDelta, GroupDestroy, HummockVersion,
        HummockVersionDelta, IntraLevelDelta, Level, LevelType, OverlappingLevel, SstableInfo,
    };

    use crate::compaction_group::hummock_version_ext::{
        build_initial_compaction_group_levels, HummockVersionExt, HummockVersionUpdateExt,
    };

    #[test]
    fn test_get_sst_object_ids() {
        let mut version = HummockVersion {
            id: 0,
            levels: HashMap::from_iter([(
                0,
                Levels {
                    levels: vec![],
                    l0: Some(OverlappingLevel {
                        sub_levels: vec![],
                        total_file_size: 0,
                        uncompressed_file_size: 0,
                    }),
                    ..Default::default()
                },
            )]),
            max_committed_epoch: 0,
            safe_epoch: 0,
        };
        assert_eq!(version.get_object_ids().len(), 0);

        // Add to sub level
        version
            .levels
            .get_mut(&0)
            .unwrap()
            .l0
            .as_mut()
            .unwrap()
            .sub_levels
            .push(Level {
                table_infos: vec![SstableInfo {
                    object_id: 11,
                    sst_id: 11,
                    ..Default::default()
                }],
                ..Default::default()
            });
        assert_eq!(version.get_object_ids().len(), 1);

        // Add to non sub level
        version.levels.get_mut(&0).unwrap().levels.push(Level {
            table_infos: vec![SstableInfo {
                object_id: 22,
                sst_id: 22,
                ..Default::default()
            }],
            ..Default::default()
        });
        assert_eq!(version.get_object_ids().len(), 2);
    }

    #[test]
    fn test_apply_version_delta() {
        let mut version = HummockVersion {
            id: 0,
            levels: HashMap::from_iter([
                (
                    0,
                    build_initial_compaction_group_levels(
                        0,
                        &CompactionConfig {
                            max_level: 6,
                            ..Default::default()
                        },
                    ),
                ),
                (
                    1,
                    build_initial_compaction_group_levels(
                        1,
                        &CompactionConfig {
                            max_level: 6,
                            ..Default::default()
                        },
                    ),
                ),
            ]),
            max_committed_epoch: 0,
            safe_epoch: 0,
        };
        let version_delta = HummockVersionDelta {
            id: 1,
            group_deltas: HashMap::from_iter([
                (
                    2,
                    GroupDeltas {
                        group_deltas: vec![GroupDelta {
                            delta_type: Some(DeltaType::GroupConstruct(GroupConstruct {
                                group_config: Some(CompactionConfig {
                                    max_level: 6,
                                    ..Default::default()
                                }),
                                ..Default::default()
                            })),
                        }],
                    },
                ),
                (
                    0,
                    GroupDeltas {
                        group_deltas: vec![GroupDelta {
                            delta_type: Some(DeltaType::GroupDestroy(GroupDestroy {})),
                        }],
                    },
                ),
                (
                    1,
                    GroupDeltas {
                        group_deltas: vec![GroupDelta {
                            delta_type: Some(DeltaType::IntraLevel(IntraLevelDelta {
                                level_idx: 1,
                                inserted_table_infos: vec![SstableInfo {
                                    object_id: 1,
                                    sst_id: 1,
                                    ..Default::default()
                                }],
                                ..Default::default()
                            })),
                        }],
                    },
                ),
            ]),
            ..Default::default()
        };

        version.apply_version_delta(&version_delta);

        let mut cg1 = build_initial_compaction_group_levels(
            1,
            &CompactionConfig {
                max_level: 6,
                ..Default::default()
            },
        );
        cg1.levels[0] = Level {
            level_idx: 1,
            level_type: LevelType::Nonoverlapping as i32,
            table_infos: vec![SstableInfo {
                object_id: 1,
                sst_id: 1,
                ..Default::default()
            }],
            ..Default::default()
        };
        assert_eq!(
            version,
            HummockVersion {
                id: 1,
                levels: HashMap::from_iter([
                    (
                        2,
                        build_initial_compaction_group_levels(
                            2,
                            &CompactionConfig {
                                max_level: 6,
                                ..Default::default()
                            }
                        ),
                    ),
                    (1, cg1,),
                ]),
                max_committed_epoch: 0,
                safe_epoch: 0,
            }
        );
    }
}<|MERGE_RESOLUTION|>--- conflicted
+++ resolved
@@ -509,22 +509,18 @@
         let mut sst_split_info = vec![];
         for (compaction_group_id, group_deltas) in &version_delta.group_deltas {
             let summary = summarize_group_deltas(group_deltas);
-            let has_destroy = summary.group_destroy.is_some();
-
             if let Some(group_construct) = &summary.group_construct {
-                self.handle_group_construct(
+                let mut new_levels = build_initial_compaction_group_levels(
                     *compaction_group_id,
-                    group_construct,
-                    &mut sst_split_info,
+                    group_construct.get_group_config().unwrap(),
                 );
-            } else if let Some(group_table_change) = &summary.group_table_change {
-                self.handle_group_table_change(
+                let parent_group_id = group_construct.parent_group_id;
+                new_levels.parent_group_id = parent_group_id;
+                new_levels.member_table_ids = group_construct.table_ids.clone();
+                self.levels.insert(*compaction_group_id, new_levels);
+                sst_split_info.extend(self.init_with_parent_group(
+                    parent_group_id,
                     *compaction_group_id,
-<<<<<<< HEAD
-                    group_table_change,
-                    &mut sst_split_info,
-                );
-=======
                     HashSet::from_iter(group_construct.table_ids.clone()),
                     group_construct.get_new_sst_start_id(),
                     group_construct.version() == CompatibilityVersion::VersionUnspecified,
@@ -551,7 +547,21 @@
                     .expect("compaction group should exist")
                     .member_table_ids
                     .append(&mut moving_tables);
->>>>>>> 441583a2
+            }
+            let has_destroy = summary.group_destroy.is_some();
+
+            if let Some(group_construct) = &summary.group_construct {
+                self.handle_group_construct(
+                    *compaction_group_id,
+                    group_construct,
+                    &mut sst_split_info,
+                );
+            } else if let Some(group_table_change) = &summary.group_table_change {
+                self.handle_group_table_change(
+                    *compaction_group_id,
+                    group_table_change,
+                    &mut sst_split_info,
+                );
             }
 
             let levels = self
