// Copyright 2022 Singularity Data
//
// Licensed under the Apache License, Version 2.0 (the "License");
// you may not use this file except in compliance with the License.
// You may obtain a copy of the License at
//
// http://www.apache.org/licenses/LICENSE-2.0
//
// Unless required by applicable law or agreed to in writing, software
// distributed under the License is distributed on an "AS IS" BASIS,
// WITHOUT WARRANTIES OR CONDITIONS OF ANY KIND, either express or implied.
// See the License for the specific language governing permissions and
// limitations under the License.

use std::clone::Clone;
use std::sync::Arc;

use bytes::Bytes;
use fail::fail_point;
<<<<<<< HEAD
use risingwave_hummock_sdk::{is_remote_sst_id, HummockSSTableId};
use risingwave_object_store::object::{
    get_local_path, BlockLocation, ObjectError, ObjectStore, ObjectStoreRef,
};
use tokio::io::{AsyncRead, AsyncReadExt};
=======
use risingwave_hummock_sdk::{is_remote_sst_id, HummockSstableId};
use risingwave_object_store::object::{get_local_path, BlockLocation, ObjectStore, ObjectStoreRef};
>>>>>>> a25065b4

use super::{Block, BlockCache, BlockMeta, Sstable, SstableMeta};
use crate::hummock::{BlockHolder, CachableEntry, HummockError, HummockResult, LruCache};
use crate::monitor::StoreLocalStatistic;

const MAX_META_CACHE_SHARD_BITS: usize = 2;
const MAX_CACHE_SHARD_BITS: usize = 6; // It means that there will be 64 shards lru-cache to avoid lock conflict.
const MIN_BUFFER_SIZE_PER_SHARD: usize = 256 * 1024 * 1024; // 256MB

pub type TableHolder = CachableEntry<HummockSstableId, Box<Sstable>>;

// TODO: Define policy based on use cases (read / compaction / ...).
#[derive(Clone, Copy, Eq, PartialEq)]
pub enum CachePolicy {
    /// Disable read cache and not fill the cache afterwards.
    Disable,
    /// Try reading the cache and fill the cache afterwards.
    Fill,
    /// Read the cache but not fill the cache afterwards.
    NotFill,
}

pub struct SstableStore {
    path: String,
    store: ObjectStoreRef,
    block_cache: BlockCache,
    meta_cache: Arc<LruCache<HummockSstableId, Box<Sstable>>>,
}

pub struct BlockStream {
    byte_stream: Box<dyn AsyncRead + Unpin + Send + Sync>,
    block_idx: usize,
    block_metas: Vec<BlockMeta>,
}

impl BlockStream {
    pub fn new(
        // Download stream.
        byte_stream: Box<dyn AsyncRead + Unpin + Send + Sync>,

        // Index of the next block.
        block_idx: u64,

        // Meta data of the expected block.
        block_metas: Vec<BlockMeta>,
    ) -> Self {
        Self {
            byte_stream,
            block_idx: block_idx as usize,
            block_metas,
        }
    }

    pub async fn next(&mut self) -> HummockResult<Option<BlockHolder>> {
        if self.block_idx >= self.block_metas.len() {
            return Ok(None);
        }

        let block_meta = self.block_metas.get(self.block_idx).unwrap();

        let block_len = block_meta.len as usize;
        let mut variable_allocation = vec![0; block_len];

        let bytes_read = self
            .byte_stream
            .read_exact(&mut variable_allocation[..])
            .await
            .map_err(|e| HummockError::object_io_error(ObjectError::internal(e)))?;

        if bytes_read != block_len {
            return Err(HummockError::object_io_error(ObjectError::internal(
                format!(
                    "unexpected number of bytes: expected: {} read: {}",
                    block_meta.len, bytes_read
                ),
            )));
        }

        let boxed_block = Box::new(Block::decode(Bytes::from(variable_allocation))?);
        self.block_idx += 1;

        Ok(Some(BlockHolder::from_owned_block(boxed_block)))
    }
}

impl SstableStore {
    pub fn new(
        store: ObjectStoreRef,
        path: String,
        block_cache_capacity: usize,
        meta_cache_capacity: usize,
    ) -> Self {
        let mut shard_bits = MAX_META_CACHE_SHARD_BITS;
        while (meta_cache_capacity >> shard_bits) < MIN_BUFFER_SIZE_PER_SHARD && shard_bits > 0 {
            shard_bits -= 1;
        }
        let meta_cache = Arc::new(LruCache::new(shard_bits, meta_cache_capacity));
        Self {
            path,
            store,
            block_cache: BlockCache::new(block_cache_capacity, MAX_CACHE_SHARD_BITS),
            meta_cache,
        }
    }

    /// For compactor, we do not need a high concurrency load for cache. Instead, we need the cache
    ///  can be evict more effective.
    pub fn for_compactor(
        store: ObjectStoreRef,
        path: String,
        block_cache_capacity: usize,
        meta_cache_capacity: usize,
    ) -> Self {
        let meta_cache = Arc::new(LruCache::new(0, meta_cache_capacity));
        Self {
            path,
            store,
            block_cache: BlockCache::new(block_cache_capacity, 2),
            meta_cache,
        }
    }

    pub async fn put(&self, sst: Sstable, data: Bytes, policy: CachePolicy) -> HummockResult<()> {
        self.put_sst_data(sst.id, data.clone()).await?;

        fail_point!("metadata_upload_err");
        if let Err(e) = self.put_meta(&sst).await {
            self.delete_sst_data(sst.id).await?;
            return Err(e);
        }

        if let CachePolicy::Fill = policy {
            self.meta_cache
                .insert(sst.id, sst.id, sst.encoded_size(), Box::new(sst));
        }

        Ok(())
    }

    async fn put_meta(&self, sst: &Sstable) -> HummockResult<()> {
        let meta_path = self.get_sst_meta_path(sst.id);
        let meta = Bytes::from(sst.meta.encode_to_bytes());
        self.store
            .upload(&meta_path, meta)
            .await
            .map_err(HummockError::object_io_error)
    }

    async fn put_sst_data(&self, sst_id: HummockSstableId, data: Bytes) -> HummockResult<()> {
        let data_path = self.get_sst_data_path(sst_id);
        self.store
            .upload(&data_path, data)
            .await
            .map_err(HummockError::object_io_error)
    }

    async fn delete_sst_data(&self, sst_id: HummockSstableId) -> HummockResult<()> {
        let data_path = self.get_sst_data_path(sst_id);
        self.store
            .delete(&data_path)
            .await
            .map_err(HummockError::object_io_error)
    }

    pub fn add_block_cache(
        &self,
        sst_id: HummockSstableId,
        block_idx: u64,
        block_data: Bytes,
    ) -> HummockResult<()> {
        let block = Box::new(Block::decode(block_data)?);
        self.block_cache.insert(sst_id, block_idx, block);
        Ok(())
    }

    pub async fn get(
        &self,
        sst: &Sstable,
        block_index: u64,
        policy: CachePolicy,
        stats: &mut StoreLocalStatistic,
    ) -> HummockResult<BlockHolder> {
        stats.cache_data_block_total += 1;
        let mut fetch_block = || {
            stats.cache_data_block_miss += 1;
            let block_meta = sst
                .meta
                .block_metas
                .get(block_index as usize)
                .ok_or_else(HummockError::invalid_block)
                .unwrap(); // FIXME: don't unwrap here.
            let block_loc = BlockLocation {
                offset: block_meta.offset as usize,
                size: block_meta.len as usize,
            };
            let data_path = self.get_sst_data_path(sst.id);
            let store = self.store.clone();

            async move {
                let block_data = store
                    .read(&data_path, Some(block_loc))
                    .await
                    .map_err(HummockError::object_io_error)?;
                let block = Block::decode(block_data)?;
                Ok(Box::new(block))
            }
        };

        let disable_cache: fn() -> bool = || {
            fail_point!("disable_block_cache", |_| true);
            false
        };

        let policy = if disable_cache() {
            CachePolicy::Disable
        } else {
            policy
        };

        match policy {
            CachePolicy::Fill => {
                self.block_cache
                    .get_or_insert_with(sst.id, block_index, fetch_block)
                    .await
            }
            CachePolicy::NotFill => match self.block_cache.get(sst.id, block_index) {
                Some(block) => Ok(block),
                None => fetch_block().await.map(BlockHolder::from_owned_block),
            },
            CachePolicy::Disable => fetch_block().await.map(BlockHolder::from_owned_block),
        }
    }

<<<<<<< HEAD
    pub async fn get_block_stream(
        &self,
        sst: &Sstable,
        block_index: u64,
    ) -> HummockResult<BlockStream> {
        // TODO: if sst has owned blocks, start from `max(start_block_idx,
        // first_missing_sst_block_idx)`
        let start_block_index = block_index as usize;
        let block_loc = if start_block_index != 0 {
            let block_meta = sst
                .meta
                .block_metas
                .get(start_block_index)
                .ok_or_else(HummockError::invalid_block)?;

            let total_len: u32 = sst.meta.block_metas[start_block_index..]
                .iter()
                .map(|m| m.len)
                .sum();

            let block_loc = BlockLocation {
                offset: block_meta.offset as usize,
                size: total_len as usize,
            };

            Some(block_loc)
        } else {
            None
        };

        let data_path = self.get_sst_data_path(sst.id);

        Ok(BlockStream::new(
            self.store
                .streaming_read(&data_path, block_loc)
                .await
                .map_err(HummockError::object_io_error)?,
                block_index,
            sst.meta.block_metas.clone(),
        ))
    }

    pub fn get_sst_meta_path(&self, sst_id: HummockSSTableId) -> String {
=======
    pub fn get_sst_meta_path(&self, sst_id: HummockSstableId) -> String {
>>>>>>> a25065b4
        let mut ret = format!("{}/{}.meta", self.path, sst_id);
        if !is_remote_sst_id(sst_id) {
            ret = get_local_path(&ret);
        }
        ret
    }

    pub fn get_sst_data_path(&self, sst_id: HummockSstableId) -> String {
        let mut ret = format!("{}/{}.data", self.path, sst_id);
        if !is_remote_sst_id(sst_id) {
            ret = get_local_path(&ret);
        }
        ret
    }

    pub fn store(&self) -> ObjectStoreRef {
        self.store.clone()
    }

    pub fn get_meta_cache(&self) -> Arc<LruCache<HummockSstableId, Box<Sstable>>> {
        self.meta_cache.clone()
    }

    pub fn get_block_cache(&self) -> BlockCache {
        self.block_cache.clone()
    }

    #[cfg(any(test, feature = "test"))]
    pub fn clear_block_cache(&self) {
        self.block_cache.clear();
    }

    pub async fn load_table(
        &self,
        sst_id: HummockSstableId,
        load_data: bool,
        stats: &mut StoreLocalStatistic,
    ) -> HummockResult<TableHolder> {
        let mut meta_data = None;
        loop {
            stats.cache_meta_block_total += 1;
            let entry = self
                .meta_cache
                .lookup_with_request_dedup::<_, HummockError, _>(sst_id, sst_id, || {
                    let store = self.store.clone();
                    let meta_path = self.get_sst_meta_path(sst_id);
                    let data_path = self.get_sst_data_path(sst_id);
                    stats.cache_meta_block_miss += 1;

                    async move {
                        let meta = match meta_data {
                            Some(data) => data,
                            None => {
                                let buf = store
                                    .read(&meta_path, None)
                                    .await
                                    .map_err(HummockError::object_io_error)?;
                                SstableMeta::decode(&mut &buf[..])?
                            }
                        };
                        let mut size = meta.encoded_size();
                        let sst = if load_data {
                            size = meta.estimated_size as usize;

                            let block_data = store
                                .read(&data_path, None)
                                .await
                                .map_err(HummockError::object_io_error)?;
                            Sstable::new_with_data(sst_id, meta, block_data)?
                        } else {
                            Sstable::new(sst_id, meta)
                        };
                        Ok((Box::new(sst), size))
                    }
                })
                .await
                .map_err(|e| {
                    HummockError::other(format!(
                        "meta cache lookup request dedup get cancel: {:?}",
                        e,
                    ))
                })??;
            if !load_data || !entry.value().blocks.is_empty() {
                return Ok(entry);
            }
            // remove sst from cache to avoid multiple thread acquire the same sstable.
            meta_data = Some(entry.value().meta.clone());
            drop(entry);
            self.meta_cache.erase(sst_id, &sst_id);
        }
    }

    pub async fn sstable(
        &self,
        sst_id: HummockSstableId,
        stats: &mut StoreLocalStatistic,
    ) -> HummockResult<TableHolder> {
        self.load_table(sst_id, false, stats).await
    }
}

pub type SstableStoreRef = Arc<SstableStore>;

#[cfg(test)]
mod tests {
    use std::sync::Arc;

    use crate::hummock::iterator::test_utils::{iterator_test_key_of, mock_sstable_store};
    use crate::hummock::iterator::HummockIterator;
    use crate::hummock::sstable::SstableIteratorReadOptions;
    use crate::hummock::test_utils::{default_builder_opt_for_test, gen_test_sstable_data};
    use crate::hummock::value::HummockValue;
<<<<<<< HEAD
    use crate::hummock::{BlockIterator, CachePolicy, SSTableIterator, Sstable};
=======
    use crate::hummock::{CachePolicy, Sstable, SstableIterator};
>>>>>>> a25065b4
    use crate::monitor::StoreLocalStatistic;

    #[tokio::test]
    async fn test_read_whole_data_object() {
        let sstable_store = mock_sstable_store();
        let (data, meta, _) = gen_test_sstable_data(
            default_builder_opt_for_test(),
            (0..100).map(|x| {
                (
                    iterator_test_key_of(x),
                    HummockValue::put(format!("overlapped_new_{}", x).as_bytes().to_vec()),
                )
            }),
        );
        let table = Sstable::new(1, meta.clone());
        sstable_store
            .put(table, data, CachePolicy::Fill)
            .await
            .unwrap();
        let mut stats = StoreLocalStatistic::default();
        let holder = sstable_store.sstable(1, &mut stats).await.unwrap();
        assert_eq!(holder.value().meta, meta);
        assert!(holder.value().blocks.is_empty());
        let holder = sstable_store.load_table(1, true, &mut stats).await.unwrap();
        assert_eq!(holder.value().meta, meta);
        assert_eq!(
            holder.value().meta.block_metas.len(),
            holder.value().blocks.len()
        );
        assert!(!holder.value().blocks.is_empty());
        let mut iter = SstableIterator::new(
            holder,
            sstable_store,
            Arc::new(SstableIteratorReadOptions::default()),
        );
        iter.rewind().await.unwrap();
        for i in 0..100 {
            let key = iter.key();
            assert_eq!(key, iterator_test_key_of(i).as_slice());
            iter.next().await.unwrap();
        }
    }

    #[tokio::test]
    async fn test_block_stream() {
        let sstable_store = mock_sstable_store();
        let mut opts = default_builder_opt_for_test();
        assert_eq!(iterator_test_key_of(0).len(), 22);
        opts.block_capacity = 32; // make 100 blocks
        let (data, meta, _) = gen_test_sstable_data(
            opts,
            (0..100).map(|x| {
                (
                    iterator_test_key_of(x),
                    HummockValue::put(format!("overlapped_new_{}", x).as_bytes().to_vec()),
                )
            }),
        );
        let table = Sstable::new(1, meta.clone());
        sstable_store
            .put(table, data, CachePolicy::Fill)
            .await
            .unwrap();
        let mut stream = sstable_store
            .get_block_stream(&Sstable::new(1, meta.clone()), 0)
            .await
            .unwrap();

        let mut i = 0;
        let mut num_blocks = 0;
        while let Some(block) = stream.next().await.expect("invalid block") {
            let mut block_iter = BlockIterator::new(block);
            block_iter.seek_to_first();
            while block_iter.is_valid() {
                assert_eq!(block_iter.key(), iterator_test_key_of(i).as_slice());
                block_iter.next();
                i += 1;
            }
            num_blocks += 1;
        }
        assert_eq!(i, 100);
        assert_eq!(num_blocks, 100);

        // Test with non-zero start_block_index
        for start_index in 1..100 {
            let mut i = start_index as usize;
            let mut num_blocks = 0;
            let mut stream = sstable_store
                .get_block_stream(&Sstable::new(1, meta.clone()), start_index)
                .await
                .unwrap();
            while let Some(block) = stream.next().await.expect("invalid block") {
                let mut block_iter = BlockIterator::new(block);
                block_iter.seek_to_first();
                while block_iter.is_valid() {
                    assert_eq!(block_iter.key(), iterator_test_key_of(i).as_slice());
                    block_iter.next();
                    i += 1;
                }
                num_blocks += 1;
            }
            assert_eq!(i, 100);
            assert_eq!(num_blocks, 100 - start_index);
        }
    }
}<|MERGE_RESOLUTION|>--- conflicted
+++ resolved
@@ -17,16 +17,11 @@
 
 use bytes::Bytes;
 use fail::fail_point;
-<<<<<<< HEAD
-use risingwave_hummock_sdk::{is_remote_sst_id, HummockSSTableId};
+use risingwave_hummock_sdk::{HummockSstableId, is_remote_sst_id};
 use risingwave_object_store::object::{
-    get_local_path, BlockLocation, ObjectError, ObjectStore, ObjectStoreRef,
+    BlockLocation, ObjectError, ObjectStore, ObjectStoreRef, get_local_path,
 };
 use tokio::io::{AsyncRead, AsyncReadExt};
-=======
-use risingwave_hummock_sdk::{is_remote_sst_id, HummockSstableId};
-use risingwave_object_store::object::{get_local_path, BlockLocation, ObjectStore, ObjectStoreRef};
->>>>>>> a25065b4
 
 use super::{Block, BlockCache, BlockMeta, Sstable, SstableMeta};
 use crate::hummock::{BlockHolder, CachableEntry, HummockError, HummockResult, LruCache};
@@ -260,7 +255,6 @@
         }
     }
 
-<<<<<<< HEAD
     pub async fn get_block_stream(
         &self,
         sst: &Sstable,
@@ -303,10 +297,7 @@
         ))
     }
 
-    pub fn get_sst_meta_path(&self, sst_id: HummockSSTableId) -> String {
-=======
     pub fn get_sst_meta_path(&self, sst_id: HummockSstableId) -> String {
->>>>>>> a25065b4
         let mut ret = format!("{}/{}.meta", self.path, sst_id);
         if !is_remote_sst_id(sst_id) {
             ret = get_local_path(&ret);
@@ -419,11 +410,7 @@
     use crate::hummock::sstable::SstableIteratorReadOptions;
     use crate::hummock::test_utils::{default_builder_opt_for_test, gen_test_sstable_data};
     use crate::hummock::value::HummockValue;
-<<<<<<< HEAD
-    use crate::hummock::{BlockIterator, CachePolicy, SSTableIterator, Sstable};
-=======
-    use crate::hummock::{CachePolicy, Sstable, SstableIterator};
->>>>>>> a25065b4
+    use crate::hummock::{BlockIterator, CachePolicy, SstableIterator, Sstable};
     use crate::monitor::StoreLocalStatistic;
 
     #[tokio::test]
