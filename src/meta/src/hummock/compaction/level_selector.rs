--- conflicted
+++ resolved
@@ -239,11 +239,6 @@
         ctx
     }
 
-<<<<<<< HEAD
-    pub fn waiting_schedule_compaction_bytes(&self, levels: &Levels) -> u64 {
-        let ctx = self.calculate_level_base_size(levels);
-
-=======
     /// `compact_pending_bytes_needed` calculates the number of compact bytes needed to balance the
     /// LSM Tree from the current state of each level in the LSM Tree in combination with
     /// `compaction_config`
@@ -258,7 +253,6 @@
         levels: &Levels,
         ctx: &SelectContext,
     ) -> u64 {
->>>>>>> 9db37732
         // l0
         let mut compact_pending_bytes = 0;
         let mut compact_to_next_level_bytes = 0;
@@ -272,11 +266,7 @@
             .sum::<u64>();
 
         let mut l0_compaction_trigger = false;
-<<<<<<< HEAD
-        if l0_size >= self.config.max_bytes_for_level_base {
-=======
         if l0_size > self.config.max_bytes_for_level_base {
->>>>>>> 9db37732
             compact_pending_bytes = l0_size;
             compact_to_next_level_bytes = l0_size;
             l0_compaction_trigger = true;
@@ -928,49 +918,6 @@
         assert!(compaction.is_none());
     }
 
-<<<<<<< HEAD
-    // #[test]
-    // fn test_waiting_schedule_compaction_bytes() {
-    //     let config = CompactionConfigBuilder::new()
-    //         .max_bytes_for_level_base(200)
-    //         .max_level(4)
-    //         .max_bytes_for_level_multiplier(5)
-    //         .compaction_mode(CompactionMode::Range as i32)
-    //         .build();
-    //     // base-level: 2
-    //     // balanced lsm tree size:
-    //     // 200/250/1250
-    //     let levels = vec![
-    //         generate_level(1, vec![]),
-    //         generate_level(2, generate_tables(0..5, 0..1000, 3, 50)),
-    //         generate_level(3, generate_tables(5..10, 0..1000, 2, 100)),
-    //         generate_level(4, generate_tables(10..15, 0..1000, 1, 250)),
-    //     ];
-    //     let levels = Levels {
-    //         levels,
-    //         l0: Some(generate_l0_nonoverlapping_sublevels(generate_tables(
-    //             15..25,
-    //             0..600,
-    //             3,
-    //             10,
-    //         ))),
-    //         ..Default::default()
-    //     };
-
-    //     let selector =
-    //         DynamicLevelSelector::new(Arc::new(config),
-    // Arc::new(RangeOverlapStrategy::default()));     let mut levels_handlers =
-    // (0..5).map(LevelHandler::new).collect_vec();     let waiting_bytes =
-    // selector.waiting_schedule_compaction_bytes(&levels, &levels_handlers);     // select 10
-    // files in level0 overlap with 3 files in level2; select one file in level2 which     //
-    // overlap with one file in level3; select three files in level3 which overlap with     //
-    // three files in level4. (10*10+3*50)+(50+100)+(100*3+250*3) = 1600
-    // assert_eq!(waiting_bytes, 1450);     levels_handlers[2].add_pending_task(1, 3,
-    // &levels.levels[1].table_infos[..1]);     levels_handlers[3].add_pending_task(1, 3,
-    // &levels.levels[2].table_infos[..1]);     let waiting_bytes =
-    // selector.waiting_schedule_compaction_bytes(&levels, &levels_handlers);
-    // assert_eq!(waiting_bytes, 1250); }
-=======
     #[test]
     fn test_compact_pending_bytes() {
         let config = CompactionConfigBuilder::new()
@@ -1017,5 +964,4 @@
         let compact_pending_bytes = dynamic_level_core.compact_pending_bytes_needed(&levels);
         assert_eq!(24400 + 40110 + 47281, compact_pending_bytes);
     }
->>>>>>> 9db37732
 }