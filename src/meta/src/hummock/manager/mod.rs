--- conflicted
+++ resolved
@@ -967,14 +967,11 @@
             compact_task.current_epoch_time = Epoch::now().0;
             compact_task.compaction_filter_mask =
                 group_config.compaction_config.compaction_filter_mask;
-<<<<<<< HEAD
             compact_task.enable_sst_vnode_bitmap = self.env.opts.enable_sst_vnode_bitmap;
-=======
             table_to_vnode_partition
                 .retain(|table_id, _| compact_task.existing_table_ids.contains(table_id));
 
             compact_task.table_vnode_partition = table_to_vnode_partition;
->>>>>>> 65cd3708
 
             let mut compact_task_assignment =
                 BTreeMapTransaction::new(&mut compaction.compact_task_assignment);
