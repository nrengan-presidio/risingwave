--- conflicted
+++ resolved
@@ -461,7 +461,6 @@
 
         for group in &group_infos {
             for (table_id, table_size) in &group.table_statistic {
-<<<<<<< HEAD
                 self.rewrite_cg_config(
                     &table_write_throughput,
                     table_id,
@@ -477,9 +476,6 @@
                 }
 
                 self.calculate_table_align_rule(
-=======
-                self.try_move_table_to_dedicated_cg(
->>>>>>> 0d15d6c5
                     &table_write_throughput,
                     table_id,
                     table_size,
@@ -505,7 +501,6 @@
             }
         }
     }
-<<<<<<< HEAD
 
     async fn calculate_table_align_rule(
         &self,
@@ -655,6 +650,4 @@
             }
         }
     }
-=======
->>>>>>> 0d15d6c5
 }