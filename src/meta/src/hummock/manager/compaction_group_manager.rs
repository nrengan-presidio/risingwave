// Copyright 2023 RisingWave Labs
//
// Licensed under the Apache License, Version 2.0 (the "License");
// you may not use this file except in compliance with the License.
// You may obtain a copy of the License at
//
//     http://www.apache.org/licenses/LICENSE-2.0
//
// Unless required by applicable law or agreed to in writing, software
// distributed under the License is distributed on an "AS IS" BASIS,
// WITHOUT WARRANTIES OR CONDITIONS OF ANY KIND, either express or implied.
// See the License for the specific language governing permissions and
// limitations under the License.

use std::collections::{BTreeMap, HashMap};
use std::ops::DerefMut;
use std::sync::Arc;

use function_name::named;
use itertools::Itertools;
use risingwave_hummock_sdk::compaction_group::hummock_version_ext::{
    build_version_delta_after_version, get_compaction_group_ids, get_compaction_group_sst_ids,
    get_member_table_ids, try_get_compaction_group_id_by_table_id, HummockVersionExt,
    HummockVersionUpdateExt,
};
use risingwave_hummock_sdk::compaction_group::{StateTableId, StaticCompactionGroupId};
use risingwave_hummock_sdk::CompactionGroupId;
use risingwave_pb::hummock::group_delta::DeltaType;
use risingwave_pb::hummock::rise_ctl_update_compaction_config_request::mutable_config::MutableConfig;
use risingwave_pb::hummock::{
    CompactionConfig, CompactionGroupInfo, GroupConstruct, GroupDelta, GroupDestroy,
    GroupMetaChange,
};
use tokio::sync::{OnceCell, RwLock};

use super::write_lock;
use crate::hummock::compaction::compaction_config::CompactionConfigBuilder;
use crate::hummock::error::{Error, Result};
use crate::hummock::manager::{drop_sst, read_lock, HummockManager};
use crate::hummock::metrics_utils::remove_compaction_group_in_sst_stat;
use crate::hummock::model::CompactionGroup;
use crate::manager::{IdCategory, MetaSrvEnv};
use crate::model::{
    BTreeMapEntryTransaction, BTreeMapTransaction, MetadataModel, TableFragments, ValTransaction,
};
use crate::storage::{MetaStore, Transaction};

impl<S: MetaStore> HummockManager<S> {
    pub(super) async fn build_compaction_group_manager(
        env: &MetaSrvEnv<S>,
    ) -> Result<RwLock<CompactionGroupManager>> {
        let config = CompactionConfigBuilder::new().build();
        Self::build_compaction_group_manager_with_config(env, config).await
    }

    pub(super) async fn build_compaction_group_manager_with_config(
        env: &MetaSrvEnv<S>,
        config: CompactionConfig,
    ) -> Result<RwLock<CompactionGroupManager>> {
        let compaction_group_manager = RwLock::new(CompactionGroupManager {
            compaction_groups: BTreeMap::new(),
            default_config: config,
        });
        compaction_group_manager
            .write()
            .await
            .init(env.meta_store())
            .await?;
        Ok(compaction_group_manager)
    }

    /// Gets compaction group config for `compaction_group_id` if exists, or returns default.
    pub async fn get_compaction_group_config(
        &self,
        compaction_group_id: CompactionGroupId,
    ) -> CompactionGroup {
        self.compaction_group_manager
            .read()
            .await
            .get_compaction_group_config(compaction_group_id)
    }

    /// Should not be called inside [`HummockManager`], because it requests locks internally.
    #[named]
    pub async fn compaction_group_ids(&self) -> Vec<CompactionGroupId> {
        get_compaction_group_ids(&read_lock!(self, versioning).await.current_version)
    }

<<<<<<< HEAD
    pub async fn compaction_config(&self, id: CompactionGroupId) -> Option<Arc<CompactionConfig>> {
=======
    pub async fn get_compaction_group_map(&self) -> BTreeMap<CompactionGroupId, CompactionGroup> {
>>>>>>> 9db37732
        self.compaction_group_manager
            .read()
            .await
            .compaction_groups
<<<<<<< HEAD
            .get(&id)
            .map(|group| group.compaction_config.clone())
=======
            .clone()
>>>>>>> 9db37732
    }

    /// Registers `table_fragments` to compaction groups.
    pub async fn register_table_fragments(
        &self,
        table_fragments: &TableFragments,
        table_properties: &HashMap<String, String>,
    ) -> Result<Vec<StateTableId>> {
        let is_independent_compaction_group = table_properties
            .get("independent_compaction_group")
            .map(|s| s == "1")
            == Some(true);
        let mut pairs = vec![];
        // materialized_view
        pairs.push((
            table_fragments.table_id().table_id,
            if is_independent_compaction_group {
                CompactionGroupId::from(StaticCompactionGroupId::NewCompactionGroup)
            } else {
                CompactionGroupId::from(StaticCompactionGroupId::MaterializedView)
            },
        ));
        // internal states
        for table_id in table_fragments.internal_table_ids() {
            assert_ne!(table_id, table_fragments.table_id().table_id);
            pairs.push((
                table_id,
                if is_independent_compaction_group {
                    CompactionGroupId::from(StaticCompactionGroupId::NewCompactionGroup)
                } else {
                    CompactionGroupId::from(StaticCompactionGroupId::StateDefault)
                },
            ));
        }
        self.register_table_ids(&pairs).await?;
        Ok(pairs.iter().map(|(table_id, ..)| *table_id).collect_vec())
    }

    /// Unregisters `table_fragments` from compaction groups
    pub async fn unregister_table_fragments_vec(
        &self,
        table_fragments: &[TableFragments],
    ) -> Result<()> {
        self.unregister_table_ids(
            &table_fragments
                .iter()
                .flat_map(|t| t.all_table_ids())
                .collect_vec(),
        )
        .await
    }

    /// Unregisters stale members and groups
    /// The caller should ensure [`table_fragments_list`] remain unchanged during [`purge`].
    /// Currently [`purge`] is only called during meta service start ups.
    #[named]
    pub async fn purge(&self, table_fragments_list: &[TableFragments]) -> Result<()> {
        let valid_ids = table_fragments_list
            .iter()
            .flat_map(|table_fragments| table_fragments.all_table_ids())
            .collect_vec();
        let registered_members =
            get_member_table_ids(&read_lock!(self, versioning).await.current_version);
        let to_unregister = registered_members
            .into_iter()
            .filter(|table_id| !valid_ids.contains(table_id))
            .collect_vec();
        // As we have released versioning lock, the version that `to_unregister` is calculated from
        // may not be the same as the one used in unregister_table_ids. It is OK.
        self.unregister_table_ids(&to_unregister).await?;
        Ok(())
    }

    /// Prefer using [`register_table_fragments`].
    /// Use [`register_table_ids`] only when [`TableFragments`] is unavailable.
    #[named]
    pub async fn register_table_ids(
        &self,
        pairs: &[(StateTableId, CompactionGroupId)],
    ) -> Result<()> {
        if pairs.is_empty() {
            return Ok(());
        }
        let mut versioning_guard = write_lock!(self, versioning).await;
        let versioning = versioning_guard.deref_mut();
        let current_version = &versioning.current_version;

        for (table_id, _) in pairs.iter() {
            if let Some(old_group) =
                try_get_compaction_group_id_by_table_id(current_version, *table_id)
            {
                return Err(Error::CompactionGroup(format!(
                    "table {} already in group {}",
                    *table_id, old_group
                )));
            }
        }
        // All NewCompactionGroup pairs are mapped to one new compaction group.
        let new_compaction_group_id: OnceCell<CompactionGroupId> = OnceCell::new();
        let mut new_version_delta = BTreeMapEntryTransaction::new_insert(
            &mut versioning.hummock_version_deltas,
            current_version.id + 1,
            build_version_delta_after_version(current_version),
        );

        for (table_id, raw_group_id) in pairs.iter() {
            let mut group_id = *raw_group_id;
            if group_id == StaticCompactionGroupId::NewCompactionGroup as u64 {
                let mut is_group_init = false;
                group_id = *new_compaction_group_id
                    .get_or_try_init(|| async {
                        self.env
                            .id_gen_manager()
                            .generate::<{ IdCategory::CompactionGroup }>()
                            .await
                            .map(|new_group_id| {
                                is_group_init = true;
                                new_group_id
                            })
                    })
                    .await?;
                if is_group_init {
                    let group_deltas = &mut new_version_delta
                        .group_deltas
                        .entry(group_id)
                        .or_default()
                        .group_deltas;
                    // The config for inexistent group may have been created in
                    // compaction test.
                    let config = self
                        .compaction_group_manager
                        .read()
                        .await
                        .get_compaction_group_config(group_id)
                        .compaction_config
                        .as_ref()
                        .clone();
                    group_deltas.push(GroupDelta {
                        delta_type: Some(DeltaType::GroupConstruct(GroupConstruct {
                            group_config: Some(config),
                            group_id,
                            ..Default::default()
                        })),
                    });
                }
            }
            let group_deltas = &mut new_version_delta
                .group_deltas
                .entry(group_id)
                .or_default()
                .group_deltas;
            group_deltas.push(GroupDelta {
                delta_type: Some(DeltaType::GroupMetaChange(GroupMetaChange {
                    table_ids_add: vec![*table_id],
                    ..Default::default()
                })),
            });
        }

        let mut trx = Transaction::default();
        new_version_delta.apply_to_txn(&mut trx)?;
        self.env.meta_store().txn(trx).await?;
        let sst_split_info = versioning
            .current_version
            .apply_version_delta(&new_version_delta);
        assert!(sst_split_info.is_empty());
        new_version_delta.commit();

        self.notify_last_version_delta(versioning);

        Ok(())
    }

    /// Prefer using [`unregister_table_fragments_vec`].
    /// Only Use [`unregister_table_ids`] only when [`TableFragments`] is unavailable.
    #[named]
    pub async fn unregister_table_ids(&self, table_ids: &[StateTableId]) -> Result<()> {
        if table_ids.is_empty() {
            return Ok(());
        }
        let mut versioning_guard = write_lock!(self, versioning).await;
        let versioning = versioning_guard.deref_mut();
        let current_version = &versioning.current_version;

        let mut new_version_delta = BTreeMapEntryTransaction::new_insert(
            &mut versioning.hummock_version_deltas,
            current_version.id + 1,
            build_version_delta_after_version(current_version),
        );

        let mut modified_groups: HashMap<CompactionGroupId, /* #member table */ u64> =
            HashMap::new();
        // Remove member tables
        for table_id in table_ids.iter().unique() {
            let group_id = match try_get_compaction_group_id_by_table_id(current_version, *table_id)
            {
                Some(group_id) => group_id,
                None => continue,
            };
            let group_deltas = &mut new_version_delta
                .group_deltas
                .entry(group_id)
                .or_default()
                .group_deltas;
            group_deltas.push(GroupDelta {
                delta_type: Some(DeltaType::GroupMetaChange(GroupMetaChange {
                    table_ids_remove: vec![*table_id],
                    ..Default::default()
                })),
            });
            modified_groups
                .entry(group_id)
                .and_modify(|count| *count -= 1)
                .or_insert(
                    current_version
                        .get_compaction_group_levels(group_id)
                        .member_table_ids
                        .len() as u64
                        - 1,
                );
        }

        // Remove empty group, GC SSTs and remove metric.
        let mut branched_ssts = BTreeMapTransaction::new(&mut versioning.branched_ssts);
        let groups_to_remove = modified_groups
            .into_iter()
            .filter_map(|(group_id, member_count)| {
                if member_count == 0 && group_id > StaticCompactionGroupId::End as CompactionGroupId
                {
                    return Some(group_id);
                }
                None
            })
            .collect_vec();
        for group_id in &groups_to_remove {
            // We don't bother to add IntraLevelDelta to remove SSTs from group, because the entire
            // group is to be removed.
            // However, we need to take care of SST GC for the removed group.
            for sst_id in get_compaction_group_sst_ids(current_version, *group_id) {
                if drop_sst(&mut branched_ssts, *group_id, sst_id) {
                    new_version_delta.gc_sst_ids.push(sst_id);
                }
            }
            let group_deltas = &mut new_version_delta
                .group_deltas
                .entry(*group_id)
                .or_default()
                .group_deltas;
            group_deltas.push(GroupDelta {
                delta_type: Some(DeltaType::GroupDestroy(GroupDestroy {})),
            });
        }

        let mut trx = Transaction::default();
        new_version_delta.apply_to_txn(&mut trx)?;
        self.env.meta_store().txn(trx).await?;
        let sst_split_info = versioning
            .current_version
            .apply_version_delta(&new_version_delta);
        assert!(sst_split_info.is_empty());
        new_version_delta.commit();
        branched_ssts.commit_memory();

        for group_id in &groups_to_remove {
            remove_compaction_group_in_sst_stat(&self.metrics, *group_id);
        }
        self.notify_last_version_delta(versioning);

        // Purge may cause write to meta store. If it hurts performance while holding versioning
        // lock, consider to make it in batch.
        self.compaction_group_manager
            .write()
            .await
            .purge(
                &get_compaction_group_ids(&versioning.current_version),
                self.env.meta_store(),
            )
            .await
            .inspect_err(|e| tracing::warn!("failed to purge stale compaction group config. {}", e))
            .ok();
        Ok(())
    }

    pub async fn update_compaction_config(
        &self,
        compaction_group_ids: &[CompactionGroupId],
        config_to_update: &[MutableConfig],
    ) -> Result<()> {
        self.compaction_group_manager
            .write()
            .await
            .update_compaction_config(
                compaction_group_ids,
                config_to_update,
                self.env.meta_store(),
            )
            .await
    }

    /// Gets complete compaction group info.
    /// It is the aggregate of `HummockVersion` and `CompactionGroupConfig`
    #[named]
    pub async fn list_compaction_group(&self) -> Vec<CompactionGroupInfo> {
        let mut versioning_guard = write_lock!(self, versioning).await;
        let versioning = versioning_guard.deref_mut();
        let current_version = &versioning.current_version;
        let mut compaction_groups = vec![];
        for levels in current_version.levels.values() {
            let config = self
                .compaction_group_manager
                .read()
                .await
                .get_compaction_group_config(levels.group_id)
                .compaction_config;
            let group = CompactionGroupInfo {
                id: levels.group_id,
                parent_id: levels.parent_group_id,
                member_table_ids: levels.member_table_ids.clone(),
                compaction_config: Some(config.as_ref().clone()),
            };
            compaction_groups.push(group);
        }
        compaction_groups
    }
}

#[derive(Default)]
pub(super) struct CompactionGroupManager {
    compaction_groups: BTreeMap<CompactionGroupId, CompactionGroup>,
    default_config: CompactionConfig,
}

impl CompactionGroupManager {
    async fn init<S: MetaStore>(&mut self, meta_store: &S) -> Result<()> {
        let loaded_compaction_groups: BTreeMap<CompactionGroupId, CompactionGroup> =
            CompactionGroup::list(meta_store)
                .await?
                .into_iter()
                .map(|cg| (cg.group_id(), cg))
                .collect();
        if !loaded_compaction_groups.is_empty() {
            self.compaction_groups = loaded_compaction_groups;
        }
        Ok(())
    }

    fn get_compaction_group_config(
        &self,
        compaction_group_id: CompactionGroupId,
    ) -> CompactionGroup {
        self.compaction_groups
            .get(&compaction_group_id)
            .cloned()
            .unwrap_or_else(|| {
                CompactionGroup::new(compaction_group_id, self.default_config.clone())
            })
    }

    async fn update_compaction_config<S: MetaStore>(
        &mut self,
        compaction_group_ids: &[CompactionGroupId],
        config_to_update: &[MutableConfig],
        meta_store: &S,
    ) -> Result<()> {
        let mut compaction_groups = BTreeMapTransaction::new(&mut self.compaction_groups);
        for compaction_group_id in compaction_group_ids {
            if !compaction_groups.contains_key(compaction_group_id) {
                compaction_groups.insert(
                    *compaction_group_id,
                    CompactionGroup::new(*compaction_group_id, self.default_config.clone()),
                );
            }
            let group = compaction_groups.get(compaction_group_id).unwrap();
            let mut config = group.compaction_config.as_ref().clone();
            update_compaction_config(&mut config, config_to_update);
            let mut new_group = group.clone();
            new_group.compaction_config = Arc::new(config);
            compaction_groups.insert(*compaction_group_id, new_group);
        }
        let mut trx = Transaction::default();
        compaction_groups.apply_to_txn(&mut trx)?;
        meta_store.txn(trx).await?;
        compaction_groups.commit();
        Ok(())
    }

    /// Initializes the config for a group.
    /// Should only be used by compaction test.
    pub async fn init_compaction_config_for_replay<S: MetaStore>(
        &mut self,
        group_id: CompactionGroupId,
        config: CompactionConfig,
        meta_store: &S,
    ) -> Result<()> {
        let insert = BTreeMapEntryTransaction::new_insert(
            &mut self.compaction_groups,
            group_id,
            CompactionGroup {
                group_id,
                compaction_config: Arc::new(config),
            },
        );
        let mut trx = Transaction::default();
        insert.apply_to_txn(&mut trx)?;
        meta_store.txn(trx).await?;
        insert.commit();
        Ok(())
    }

    /// Removes stale group configs.
    async fn purge<S: MetaStore>(
        &mut self,
        existing_groups: &[CompactionGroupId],
        meta_store: &S,
    ) -> Result<()> {
        let mut compaction_groups = BTreeMapTransaction::new(&mut self.compaction_groups);
        let stale_group = compaction_groups
            .tree_ref()
            .keys()
            .cloned()
            .filter(|k| !existing_groups.contains(k))
            .collect_vec();
        if stale_group.is_empty() {
            return Ok(());
        }
        for group in stale_group {
            compaction_groups.remove(group);
        }
        let mut trx = Transaction::default();
        compaction_groups.apply_to_txn(&mut trx)?;
        meta_store.txn(trx).await?;
        compaction_groups.commit();
        Ok(())
    }
}

fn update_compaction_config(target: &mut CompactionConfig, items: &[MutableConfig]) {
    for item in items {
        match item {
            MutableConfig::MaxBytesForLevelBase(c) => {
                target.max_bytes_for_level_base = *c;
            }
            MutableConfig::MaxBytesForLevelMultiplier(c) => {
                target.max_bytes_for_level_multiplier = *c;
            }
            MutableConfig::MaxCompactionBytes(c) => {
                target.max_compaction_bytes = *c;
            }
            MutableConfig::SubLevelMaxCompactionBytes(c) => {
                target.sub_level_max_compaction_bytes = *c;
            }
            MutableConfig::Level0TierCompactFileNumber(c) => {
                target.level0_tier_compact_file_number = *c;
            }
            MutableConfig::TargetFileSizeBase(c) => {
                target.target_file_size_base = *c;
            }
            MutableConfig::CompactionFilterMask(c) => {
                target.compaction_filter_mask = *c;
            }
            MutableConfig::MaxSubCompaction(c) => {
                target.max_sub_compaction = *c;
            }
        }
    }
}

#[cfg(test)]
mod tests {
    use std::collections::{BTreeMap, HashMap};

    use risingwave_common::catalog::TableId;
    use risingwave_common::constants::hummock::PROPERTIES_RETENTION_SECOND_KEY;
    use risingwave_pb::hummock::rise_ctl_update_compaction_config_request::mutable_config::MutableConfig;
    use risingwave_pb::meta::table_fragments::Fragment;

    use crate::hummock::test_utils::setup_compute_env;
    use crate::hummock::HummockManager;
    use crate::model::TableFragments;

    #[tokio::test]
    async fn test_inner() {
        let (env, ..) = setup_compute_env(8080).await;
        let inner = HummockManager::build_compaction_group_manager(&env)
            .await
            .unwrap();
        assert!(inner.read().await.compaction_groups.is_empty());
        inner
            .write()
            .await
            .update_compaction_config(&[100, 200], &[], env.meta_store())
            .await
            .unwrap();
        assert_eq!(inner.read().await.compaction_groups.len(), 2);

        // Test init
        let inner = HummockManager::build_compaction_group_manager(&env)
            .await
            .unwrap();
        assert_eq!(inner.read().await.compaction_groups.len(), 2);

        inner
            .write()
            .await
            .update_compaction_config(
                &[100, 300],
                &[MutableConfig::MaxSubCompaction(123)],
                env.meta_store(),
            )
            .await
            .unwrap();
        assert_eq!(inner.read().await.compaction_groups.len(), 3);
        assert_eq!(
            inner
                .read()
                .await
                .get_compaction_group_config(100)
                .compaction_config
                .max_sub_compaction,
            123
        );
        assert_ne!(
            inner
                .read()
                .await
                .get_compaction_group_config(200)
                .compaction_config
                .max_sub_compaction,
            123
        );
        assert_eq!(
            inner
                .read()
                .await
                .get_compaction_group_config(300)
                .compaction_config
                .max_sub_compaction,
            123
        );
    }

    #[tokio::test]
    async fn test_manager() {
        let (_, compaction_group_manager, ..) = setup_compute_env(8080).await;
        let table_fragment_1 = TableFragments::for_test(
            TableId::new(10),
            BTreeMap::from([(
                1,
                Fragment {
                    fragment_id: 1,
                    state_table_ids: vec![10, 11, 12, 13],
                    ..Default::default()
                },
            )]),
        );
        let table_fragment_2 = TableFragments::for_test(
            TableId::new(20),
            BTreeMap::from([(
                2,
                Fragment {
                    fragment_id: 2,
                    state_table_ids: vec![20, 21, 22, 23],
                    ..Default::default()
                },
            )]),
        );

        // Test register_table_fragments
        let registered_number = || async {
            compaction_group_manager
                .list_compaction_group()
                .await
                .iter()
                .map(|cg| cg.member_table_ids.len())
                .sum::<usize>()
        };
        let group_number =
            || async { compaction_group_manager.list_compaction_group().await.len() };
        assert_eq!(registered_number().await, 0);
        let mut table_properties = HashMap::from([(
            String::from(PROPERTIES_RETENTION_SECOND_KEY),
            String::from("300"),
        )]);

        compaction_group_manager
            .register_table_fragments(&table_fragment_1, &table_properties)
            .await
            .unwrap();
        assert_eq!(registered_number().await, 4);
        compaction_group_manager
            .register_table_fragments(&table_fragment_2, &table_properties)
            .await
            .unwrap();
        assert_eq!(registered_number().await, 8);

        // Test unregister_table_fragments
        compaction_group_manager
            .unregister_table_fragments_vec(&[table_fragment_1.clone()])
            .await
            .unwrap();
        assert_eq!(registered_number().await, 4);

        // Test purge_stale_members: table fragments
        compaction_group_manager
            .purge(&[table_fragment_2])
            .await
            .unwrap();
        assert_eq!(registered_number().await, 4);
        compaction_group_manager.purge(&[]).await.unwrap();
        assert_eq!(registered_number().await, 0);

        // Test `StaticCompactionGroupId::NewCompactionGroup` in `register_table_fragments`
        assert_eq!(group_number().await, 2);
        table_properties.insert(
            String::from("independent_compaction_group"),
            String::from("1"),
        );
        compaction_group_manager
            .register_table_fragments(&table_fragment_1, &table_properties)
            .await
            .unwrap();
        assert_eq!(registered_number().await, 4);
        assert_eq!(group_number().await, 3);

        // Test `StaticCompactionGroupId::NewCompactionGroup` in `unregister_table_fragments`
        compaction_group_manager
            .unregister_table_fragments_vec(&[table_fragment_1])
            .await
            .unwrap();
        assert_eq!(registered_number().await, 0);
        assert_eq!(group_number().await, 2);
    }
}<|MERGE_RESOLUTION|>--- conflicted
+++ resolved
@@ -86,21 +86,12 @@
         get_compaction_group_ids(&read_lock!(self, versioning).await.current_version)
     }
 
-<<<<<<< HEAD
-    pub async fn compaction_config(&self, id: CompactionGroupId) -> Option<Arc<CompactionConfig>> {
-=======
     pub async fn get_compaction_group_map(&self) -> BTreeMap<CompactionGroupId, CompactionGroup> {
->>>>>>> 9db37732
         self.compaction_group_manager
             .read()
             .await
             .compaction_groups
-<<<<<<< HEAD
-            .get(&id)
-            .map(|group| group.compaction_config.clone())
-=======
             .clone()
->>>>>>> 9db37732
     }
 
     /// Registers `table_fragments` to compaction groups.
