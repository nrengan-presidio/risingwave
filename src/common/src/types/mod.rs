--- conflicted
+++ resolved
@@ -43,6 +43,7 @@
 use crate::estimate_size::EstimateSize;
 use crate::util::iter_util::ZipEqDebug;
 
+pub mod bytea;
 mod datetime;
 mod decimal;
 mod interval;
@@ -56,56 +57,12 @@
 mod serial;
 mod struct_type;
 mod successor;
-<<<<<<< HEAD
-
-use std::fmt::Debug;
-use std::str::{FromStr, Utf8Error};
-
-pub use native_type::*;
-pub use scalar_impl::*;
-pub use successor::*;
-pub mod bytea;
-pub mod chrono_wrapper;
-pub mod decimal;
-pub mod interval;
-mod ordered_float;
-mod postgres_type;
-pub mod struct_type;
 pub mod timestamptz;
-pub mod to_binary;
-pub mod to_text;
-
-pub mod num256;
-
-use chrono::{Datelike, NaiveDate, NaiveDateTime, Timelike};
-pub use chrono_wrapper::{Date, Time, Timestamp, UNIX_EPOCH_DAYS};
-pub use decimal::Decimal;
-pub use interval::*;
-use itertools::Itertools;
-pub use ops::{CheckedAdd, IsNegative};
-pub use ordered_float::IntoOrdered;
-use paste::paste;
-use postgres_types::{IsNull, ToSql, Type};
-use strum_macros::EnumDiscriminants;
-
-use self::bytea::str_to_bytea;
-use self::struct_type::StructType;
-use self::timestamptz::str_with_time_zone_to_timestamptz;
-use self::to_binary::ToBinary;
-use self::to_text::ToText;
-use crate::array::serial_array::Serial;
-use crate::array::{
-    ArrayBuilderImpl, JsonbRef, JsonbVal, ListRef, ListValue, PrimitiveArrayItemType, StructRef,
-    StructValue,
-};
-use crate::error::Result as RwResult;
-use crate::types::num256::{Int256, Int256Ref};
-
-=======
 mod to_binary;
 mod to_text;
 
 // export data types
+use self::bytea::str_to_bytea;
 pub use self::datetime::{Date, Time, Timestamp};
 pub use self::decimal::Decimal;
 pub use self::interval::{test_utils, DateTimeField, Interval, IntervalDisplay};
@@ -119,11 +76,11 @@
 pub use self::struct_type::StructType;
 // export traits
 pub use self::successor::Successor;
+use self::timestamptz::str_with_time_zone_to_timestamptz;
 pub use self::to_binary::ToBinary;
 pub use self::to_text::ToText;
 
 /// A 32-bit floating point type with total order.
->>>>>>> f8e3f042
 pub type F32 = ordered_float::OrderedFloat<f32>;
 
 /// A 64-bit floating point type with total order.
@@ -507,7 +464,7 @@
             DataType::Timestamp => Self::text_to_timestamp(text).map(Scalar::to_scalar_value),
             DataType::Timestamptz => Self::text_to_timestamptz(text).map(Scalar::to_scalar_value),
             DataType::Interval => Self::text_to_interval(text).map(Scalar::to_scalar_value),
-            DataType::List { datatype } => {
+            DataType::List(datatype) => {
                 Self::text_to_list(text, datatype).map(Scalar::to_scalar_value)
             }
             DataType::Bytea => Self::text_to_bytea(text).map(Scalar::to_scalar_value),
@@ -1021,123 +978,6 @@
         };
         Ok(res)
     }
-<<<<<<< HEAD
-=======
-
-    pub fn cstr_to_str(b: &[u8]) -> Result<&str, Utf8Error> {
-        let without_null = if b.last() == Some(&0) {
-            &b[..b.len() - 1]
-        } else {
-            b
-        };
-        std::str::from_utf8(without_null)
-    }
-
-    pub fn from_text(bytes: &[u8], data_type: &DataType) -> RwResult<Self> {
-        let str = Self::cstr_to_str(bytes).map_err(|_| {
-            ErrorCode::InvalidInputSyntax(format!("Invalid param string: {:?}", bytes))
-        })?;
-        let res = match data_type {
-            DataType::Varchar => Self::Utf8(str.to_string().into()),
-            DataType::Boolean => Self::Bool(bool::from_str(str).map_err(|_| {
-                ErrorCode::InvalidInputSyntax(format!("Invalid param string: {}", str))
-            })?),
-            DataType::Int16 => Self::Int16(i16::from_str(str).map_err(|_| {
-                ErrorCode::InvalidInputSyntax(format!("Invalid param string: {}", str))
-            })?),
-            DataType::Int32 => Self::Int32(i32::from_str(str).map_err(|_| {
-                ErrorCode::InvalidInputSyntax(format!("Invalid param string: {}", str))
-            })?),
-            DataType::Int64 => Self::Int64(i64::from_str(str).map_err(|_| {
-                ErrorCode::InvalidInputSyntax(format!("Invalid param string: {}", str))
-            })?),
-            DataType::Int256 => Self::Int256(Int256::from_str(str).map_err(|_| {
-                ErrorCode::InvalidInputSyntax(format!("Invalid param string: {}", str))
-            })?),
-            DataType::Serial => Self::Serial(Serial::from(i64::from_str(str).map_err(|_| {
-                ErrorCode::InvalidInputSyntax(format!("Invalid param string: {}", str))
-            })?)),
-            DataType::Float32 => Self::Float32(
-                f32::from_str(str)
-                    .map_err(|_| {
-                        ErrorCode::InvalidInputSyntax(format!("Invalid param string: {}", str))
-                    })?
-                    .into(),
-            ),
-            DataType::Float64 => Self::Float64(
-                f64::from_str(str)
-                    .map_err(|_| {
-                        ErrorCode::InvalidInputSyntax(format!("Invalid param string: {}", str))
-                    })?
-                    .into(),
-            ),
-            DataType::Decimal => Self::Decimal(
-                rust_decimal::Decimal::from_str(str)
-                    .map_err(|_| {
-                        ErrorCode::InvalidInputSyntax(format!("Invalid param string: {}", str))
-                    })?
-                    .into(),
-            ),
-            DataType::Date => Self::Date(Date::from_str(str).map_err(|_| {
-                ErrorCode::InvalidInputSyntax(format!("Invalid param string: {}", str))
-            })?),
-            DataType::Time => Self::Time(Time::from_str(str).map_err(|_| {
-                ErrorCode::InvalidInputSyntax(format!("Invalid param string: {}", str))
-            })?),
-            DataType::Timestamp => Self::Timestamp(Timestamp::from_str(str).map_err(|_| {
-                ErrorCode::InvalidInputSyntax(format!("Invalid param string: {}", str))
-            })?),
-            DataType::Timestamptz => Self::Int64(
-                chrono::DateTime::<chrono::Utc>::from_str(str)
-                    .map_err(|_| {
-                        ErrorCode::InvalidInputSyntax(format!("Invalid param string: {}", str))
-                    })?
-                    .timestamp_micros(),
-            ),
-            DataType::Interval => Self::Interval(Interval::from_str(str).map_err(|_| {
-                ErrorCode::InvalidInputSyntax(format!("Invalid param string: {}", str))
-            })?),
-            DataType::Jsonb => Self::Jsonb(JsonbVal::from_str(str).map_err(|_| {
-                ErrorCode::InvalidInputSyntax(format!("Invalid param string: {}", str))
-            })?),
-            DataType::List(datatype) => {
-                // TODO: support nested list
-                if !(str.starts_with('{') && str.ends_with('}')) {
-                    return Err(ErrorCode::InvalidInputSyntax(format!(
-                        "Invalid param string: {str}",
-                    ))
-                    .into());
-                }
-                let mut values = vec![];
-                for s in str[1..str.len() - 1].split(',') {
-                    values.push(Some(Self::from_text(s.trim().as_bytes(), datatype)?));
-                }
-                Self::List(ListValue::new(values))
-            }
-            DataType::Struct(s) => {
-                if !(str.starts_with('{') && str.ends_with('}')) {
-                    return Err(ErrorCode::InvalidInputSyntax(format!(
-                        "Invalid param string: {str}",
-                    ))
-                    .into());
-                }
-                let mut fields = Vec::with_capacity(s.fields.len());
-                for (s, ty) in str[1..str.len() - 1].split(',').zip_eq_debug(&s.fields) {
-                    fields.push(Some(Self::from_text(s.trim().as_bytes(), ty)?));
-                }
-                ScalarImpl::Struct(StructValue::new(fields))
-            }
-            DataType::Bytea => {
-                return Err(ErrorCode::NotSupported(
-                    format!("param type: {}", data_type),
-                    "".to_string(),
-                )
-                .into())
-            }
-        };
-        Ok(res)
-    }
->>>>>>> f8e3f042
 }
 
 macro_rules! impl_scalar_impl_ref_conversion {
